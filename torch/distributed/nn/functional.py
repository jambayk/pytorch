--- conflicted
+++ resolved
@@ -79,11 +79,7 @@
     return _Reduce.apply(dst, op, group, tensor)
 
 
-<<<<<<< HEAD
-def reduce_scatter(tensor, input_tensors, op=dist.ReduceOp.SUM, group=dist.group.WORLD):
-=======
 def reduce_scatter(output, input_tensors, op=dist.ReduceOp.SUM, group=dist.group.WORLD):
->>>>>>> 422f233f
     """
     Reduces the tensor data across all machines, then scatters a list of
         tensors to all processes in a group.
@@ -91,13 +87,8 @@
     Each process is going to receive its corresponding final result.
 
     Arguments:
-<<<<<<< HEAD
-        tensor (Tensor): Output of the collective.
-        tensors (list[Tensor]): List of tensors to be aggregated and scatter one per rank.
-=======
         output (Tensor): Output of the collective.
         input_tensors (list[Tensor]): List of tensors to be aggregated and scatter one per rank.
->>>>>>> 422f233f
         op (optional): One of the values from
             ``torch.distributed.ReduceOp``
             enum.  Specifies an operation used for element-wise reductions.
@@ -107,11 +98,7 @@
         Tensor: Output of the collective.
 
     """
-<<<<<<< HEAD
-    return _Reduce_Scatter.apply(op, group, tensor, *input_tensors)
-=======
     return _Reduce_Scatter.apply(op, group, output, *input_tensors)
->>>>>>> 422f233f
 
 
 def all_gather(tensor, group=dist.group.WORLD):
@@ -129,11 +116,7 @@
     return _AllGather.apply(group, tensor)
 
 
-<<<<<<< HEAD
-def all_to_all(tensors, group=dist.group.WORLD, out_tensor_list=None):
-=======
 def all_to_all(output_tensor_list, input_tensor_list, group=dist.group.WORLD):
->>>>>>> 422f233f
     """
     Each process scatters list of input tensors to all processes in a group and
     return gathered list of tensors in output list.
@@ -149,11 +132,7 @@
         tuple([Tensor]): Output of the collective.
 
     """
-<<<<<<< HEAD
-    return _AlltoAll.apply(group, out_tensor_list, *tensors)
-=======
     return _AlltoAll.apply(group, output_tensor_list, *input_tensor_list)
->>>>>>> 422f233f
 
 
 def all_reduce(tensor, op=dist.ReduceOp.SUM, group=dist.group.WORLD):
@@ -262,11 +241,8 @@
 
     @staticmethod
     def backward(ctx, grad_output):
-<<<<<<< HEAD
-=======
         result = _AllGather.apply(ctx.group, grad_output.contiguous())
         print("backward ", grad_output, result)
->>>>>>> 422f233f
         return (None, None, None) + _AllGather.apply(ctx.group, grad_output.contiguous())
 
 
