#ifndef TH_GENERIC_FILE
#define TH_GENERIC_FILE "torch/csrc/generic/serialization.cpp"
#else

#ifdef THC_GENERIC_FILE
#include <c10/cuda/CUDAGuard.h>
#endif

// save_save is necessary since the old eager format saved storages as
// [size + data], but the v1.5 eager format removes this since size is saved in
// the filesize.
template <class io>
void THPStorage_(writeFileRaw)(THWStorage *self, io fd, bool save_size, uint64_t element_size)
{
#ifdef THC_GENERIC_FILE
  c10::cuda::CUDAGuard guard(self->device());
#endif

  // NOLINTNEXTLINE(cppcoreguidelines-init-variables)
  scalar_t *data;
  int64_t size_bytes = self->nbytes();
  int64_t numel = size_bytes / element_size;
#ifndef THC_GENERIC_FILE
  data = self->data<scalar_t>();
#else
  // NOLINTNEXTLINE(cppcoreguidelines-init-variables)
  std::unique_ptr<char[]> cpu_data(new char[size_bytes]);
  data = (scalar_t*)cpu_data.get();
  C10_CUDA_CHECK(cudaMemcpy(
      data,
      self->data<scalar_t>(),
      size_bytes,
      cudaMemcpyDeviceToHost));
#endif
  if (save_size) {
    if (torch::utils::THP_nativeByteOrder() ==
        torch::utils::THPByteOrder::THP_LITTLE_ENDIAN)
      doWrite(fd, &numel, sizeof(int64_t));
    else {
      // NOLINTNEXTLINE(cppcoreguidelines-init-variables)
      int64_t nsize; // convert big endian cpu to little endian storage
      torch::utils::THP_encodeInt64Buffer(
          (uint8_t*)&nsize,
          (const int64_t*)&numel,
          torch::utils::THPByteOrder::THP_LITTLE_ENDIAN,
          1);
      doWrite(fd, &nsize, sizeof(int64_t));
    }
  }
  // fast track for bytes and little endian
  if (element_size == 1 ||
      torch::utils::THP_nativeByteOrder() ==
          torch::utils::THPByteOrder::THP_LITTLE_ENDIAN) {
    doWrite(fd, data, size_bytes);
  } else {
    int64_t buffer_size = std::min(numel, (int64_t)5000);
    // NOLINTNEXTLINE(cppcoreguidelines-avoid-c-arrays,modernize-avoid-c-arrays)
    // NOLINTNEXTLINE(cppcoreguidelines-init-variables)
    std::unique_ptr<uint8_t[]> le_buffer(new uint8_t[buffer_size * element_size]);
    for (int64_t i = 0; i < numel; i += buffer_size) {
      size_t to_convert = std::min(numel - i, buffer_size);
      // NOLINTNEXTLINE(bugprone-branch-clone)
      if (element_size == 2) {
        torch::utils::THP_encodeInt16Buffer(
            (uint8_t*)le_buffer.get(),
            (const int16_t*)data + i,
            torch::utils::THPByteOrder::THP_LITTLE_ENDIAN,
            to_convert);
      } else if (element_size == 4) {
        torch::utils::THP_encodeInt32Buffer(
            (uint8_t*)le_buffer.get(),
            (const int32_t*)data + i,
            torch::utils::THPByteOrder::THP_LITTLE_ENDIAN,
            to_convert);
      } else if (element_size == 8) {
        torch::utils::THP_encodeInt64Buffer(
            (uint8_t*)le_buffer.get(),
            (const int64_t*)data + i,
            torch::utils::THPByteOrder::THP_LITTLE_ENDIAN,
            to_convert);
      }
      doWrite(fd, le_buffer.get(), to_convert * element_size);
    }
  }
}

template void THPStorage_(writeFileRaw<int>)(THWStorage *self, int fd, bool save_size, uint64_t element_size);
template void THPStorage_(writeFileRaw<PyObject*>)(THWStorage *self, PyObject* fd, bool save_size, uint64_t element_size);

template <class io>
<<<<<<< HEAD
THWStorage * THPStorage_(readFileRaw)(io file, THWStorage *_storage, uint64_t element_size)
=======
c10::intrusive_ptr<c10::StorageImpl> THPStorage_(readFileRaw)(
    io file, c10::intrusive_ptr<c10::StorageImpl> storage, uint64_t element_size)
>>>>>>> bede18b0
{
#ifdef THC_GENERIC_FILE
  c10::cuda::OptionalCUDAGuard guard;
  if (storage.defined()) {
    guard.set_device(storage->device());
  }
#endif

  // NOLINTNEXTLINE(cppcoreguidelines-init-variables)
  scalar_t *data;
  // NOLINTNEXTLINE(cppcoreguidelines-init-variables)
  int64_t size;
  doRead(file, &size, sizeof(int64_t));
  int64_t nbytes = element_size * size;
  if (torch::utils::THP_nativeByteOrder() ==
      torch::utils::THPByteOrder::THP_BIG_ENDIAN) {
    // NOLINTNEXTLINE(cppcoreguidelines-init-variables)
    int64_t nsize; // convert little endian storage to big endian cpu
    nsize = nbytes;
    torch::utils::THP_decodeInt64Buffer(
        &nbytes, (const uint8_t*)&nsize, torch::utils::THP_nativeByteOrder(), 1);
  }
<<<<<<< HEAD
  THWStoragePtr storage;
  if (_storage == nullptr) {
    storage = THWStorage_(newWithSize)(LIBRARY_STATE nbytes);
=======
  if (!storage.defined()) {
    storage = c10::make_intrusive<at::StorageImpl>(
      c10::StorageImpl::use_byte_size_t(),
      nbytes,
#if defined(THC_GENERIC_FILE)
      c10::cuda::CUDACachingAllocator::get(),
#else
      c10::GetDefaultCPUAllocator(),
#endif
      /*resizable=*/true);
>>>>>>> bede18b0
  } else {
    int64_t _storage_nbytes = storage->nbytes();
    TORCH_CHECK(
        _storage_nbytes == nbytes,
        "storage has wrong byte size: expected %ld got %ld",
        nbytes,
        _storage_nbytes);
<<<<<<< HEAD
    storage = _storage;
=======
>>>>>>> bede18b0
  }

#ifndef THC_GENERIC_FILE
  data = storage->data<scalar_t>();
#else
  // NOLINTNEXTLINE(cppcoreguidelines-init-variables)
  std::unique_ptr<char[]> cpu_data(new char[nbytes]);
  data = (scalar_t*)cpu_data.get();
#endif

  // fast track for bytes and little endian
  if (element_size == 1 ||
      torch::utils::THP_nativeByteOrder() ==
          torch::utils::THPByteOrder::THP_LITTLE_ENDIAN) {
    doRead(file, data, storage->nbytes());
  } else {
    int64_t buffer_size = std::min(size, (int64_t)5000);
    // NOLINTNEXTLINE(cppcoreguidelines-avoid-c-arrays,modernize-avoid-c-arrays)
    // NOLINTNEXTLINE(cppcoreguidelines-init-variables)
    std::unique_ptr<uint8_t[]> le_buffer(new uint8_t[buffer_size * element_size]);

    for (int64_t i = 0; i < size; i += buffer_size) {
      size_t to_convert = std::min(size - i, buffer_size);
      doRead(file, le_buffer.get(), element_size * to_convert);

      // NOLINTNEXTLINE(bugprone-branch-clone)
      if (element_size == 2) {
        torch::utils::THP_decodeInt16Buffer(
            (int16_t*)data + i,
            le_buffer.get(),
            torch::utils::THP_nativeByteOrder(),
            to_convert);
      } else if (element_size == 4) {
        torch::utils::THP_decodeInt32Buffer(
            (int32_t*)data + i,
            le_buffer.get(),
            torch::utils::THP_nativeByteOrder(),
            to_convert);
      } else if (element_size == 8) {
        torch::utils::THP_decodeInt64Buffer(
            (int64_t*)data + i,
            le_buffer.get(),
            torch::utils::THP_nativeByteOrder(),
            to_convert);
      }
    }
  }

#ifdef THC_GENERIC_FILE
  C10_CUDA_CHECK(cudaMemcpy(storage->data<scalar_t>(), data, nbytes, cudaMemcpyHostToDevice));
#endif
  return storage;
}

<<<<<<< HEAD
template THWStorage* THPStorage_(readFileRaw<int>)(int fd, THWStorage* storage, uint64_t element_size);
template THWStorage* THPStorage_(readFileRaw<PyObject*>)(PyObject* fd, THWStorage* storage, uint64_t element_size);
=======
template c10::intrusive_ptr<c10::StorageImpl> THPStorage_(readFileRaw<int>)(
    int fd, c10::intrusive_ptr<c10::StorageImpl> storage, uint64_t element_size);
template c10::intrusive_ptr<c10::StorageImpl> THPStorage_(readFileRaw<PyObject*>)(
    PyObject* fd, c10::intrusive_ptr<c10::StorageImpl> storage, uint64_t element_size);
>>>>>>> bede18b0

#endif<|MERGE_RESOLUTION|>--- conflicted
+++ resolved
@@ -4,13 +4,15 @@
 
 #ifdef THC_GENERIC_FILE
 #include <c10/cuda/CUDAGuard.h>
+#else
+#include <c10/core/CPUAllocator.h>
 #endif
 
 // save_save is necessary since the old eager format saved storages as
 // [size + data], but the v1.5 eager format removes this since size is saved in
 // the filesize.
 template <class io>
-void THPStorage_(writeFileRaw)(THWStorage *self, io fd, bool save_size, uint64_t element_size)
+void THPStorage_(writeFileRaw)(c10::StorageImpl *self, io fd, bool save_size, uint64_t element_size)
 {
 #ifdef THC_GENERIC_FILE
   c10::cuda::CUDAGuard guard(self->device());
@@ -84,16 +86,12 @@
   }
 }
 
-template void THPStorage_(writeFileRaw<int>)(THWStorage *self, int fd, bool save_size, uint64_t element_size);
-template void THPStorage_(writeFileRaw<PyObject*>)(THWStorage *self, PyObject* fd, bool save_size, uint64_t element_size);
+template void THPStorage_(writeFileRaw<int>)(c10::StorageImpl *self, int fd, bool save_size, uint64_t element_size);
+template void THPStorage_(writeFileRaw<PyObject*>)(c10::StorageImpl *self, PyObject* fd, bool save_size, uint64_t element_size);
 
 template <class io>
-<<<<<<< HEAD
-THWStorage * THPStorage_(readFileRaw)(io file, THWStorage *_storage, uint64_t element_size)
-=======
 c10::intrusive_ptr<c10::StorageImpl> THPStorage_(readFileRaw)(
     io file, c10::intrusive_ptr<c10::StorageImpl> storage, uint64_t element_size)
->>>>>>> bede18b0
 {
 #ifdef THC_GENERIC_FILE
   c10::cuda::OptionalCUDAGuard guard;
@@ -116,11 +114,6 @@
     torch::utils::THP_decodeInt64Buffer(
         &nbytes, (const uint8_t*)&nsize, torch::utils::THP_nativeByteOrder(), 1);
   }
-<<<<<<< HEAD
-  THWStoragePtr storage;
-  if (_storage == nullptr) {
-    storage = THWStorage_(newWithSize)(LIBRARY_STATE nbytes);
-=======
   if (!storage.defined()) {
     storage = c10::make_intrusive<at::StorageImpl>(
       c10::StorageImpl::use_byte_size_t(),
@@ -131,7 +124,6 @@
       c10::GetDefaultCPUAllocator(),
 #endif
       /*resizable=*/true);
->>>>>>> bede18b0
   } else {
     int64_t _storage_nbytes = storage->nbytes();
     TORCH_CHECK(
@@ -139,10 +131,6 @@
         "storage has wrong byte size: expected %ld got %ld",
         nbytes,
         _storage_nbytes);
-<<<<<<< HEAD
-    storage = _storage;
-=======
->>>>>>> bede18b0
   }
 
 #ifndef THC_GENERIC_FILE
@@ -197,14 +185,9 @@
   return storage;
 }
 
-<<<<<<< HEAD
-template THWStorage* THPStorage_(readFileRaw<int>)(int fd, THWStorage* storage, uint64_t element_size);
-template THWStorage* THPStorage_(readFileRaw<PyObject*>)(PyObject* fd, THWStorage* storage, uint64_t element_size);
-=======
 template c10::intrusive_ptr<c10::StorageImpl> THPStorage_(readFileRaw<int>)(
     int fd, c10::intrusive_ptr<c10::StorageImpl> storage, uint64_t element_size);
 template c10::intrusive_ptr<c10::StorageImpl> THPStorage_(readFileRaw<PyObject*>)(
     PyObject* fd, c10::intrusive_ptr<c10::StorageImpl> storage, uint64_t element_size);
->>>>>>> bede18b0
 
 #endif