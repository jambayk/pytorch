--- conflicted
+++ resolved
@@ -4,41 +4,23 @@
 
 PyObject *THPStorageClass = nullptr;
 
-<<<<<<< HEAD
-PyObject * THPStorage_(New)(THWStorage *ptr)
-=======
 PyObject * THPStorage_(New)(c10::intrusive_ptr<c10::StorageImpl> ptr)
->>>>>>> bede18b0
 {
   AT_ASSERT(ptr);
   PyTypeObject *type = (PyTypeObject *)THPStorageClass;
   PyObject *obj = type->tp_alloc(type, 0);
   if (obj) {
-<<<<<<< HEAD
-    ((THPStorage *)obj)->cdata = ptr;
-  } else {
-    THWStorage_(free)(LIBRARY_STATE ptr);
-=======
     ((THPStorage *)obj)->cdata = ptr.release();
->>>>>>> bede18b0
   }
   return obj;
 }
 
 static void THPStorage_(dealloc)(THPStorage* self)
 {
-  THWStorage_(free)(LIBRARY_STATE self->cdata);
+  if (self->cdata) {
+    c10::raw::intrusive_ptr::decref(self->cdata);
+  }
   Py_TYPE(self)->tp_free((PyObject*)self);
-}
-
-static THWStorage* THPStorage_(newWithAllocator)(int64_t size, at::Allocator* allocator)
-{
-#if defined(THC_GENERIC_FILE)
-  THPUtils_setError(THPStorageStr " does not support custom allocators");
-  return nullptr;
-#else
-  return THWStorage_(newWithAllocator)(LIBRARY_STATE size, allocator);
-#endif
 }
 
 static PyObject * THPStorage_(pynew)(PyTypeObject *type, PyObject *args, PyObject *kwargs)
@@ -63,22 +45,28 @@
     if (num_args == 0) {
       PyObject *cdata_ptr = PyDict_GetItemString(kwargs, "cdata");
       if (num_kwargs == 1 && cdata_ptr && THPUtils_checkLong(cdata_ptr)) {
-        THWStorage *ptr = (THWStorage*)PyLong_AsVoidPtr(cdata_ptr);
+        c10::StorageImpl *ptr = (c10::StorageImpl*)PyLong_AsVoidPtr(cdata_ptr);
         self->cdata = ptr;
         return (PyObject*)self.release();
       }
     }
     THPUtils_assert(num_kwargs == 0, THPStorageStr "(): invalid keyword arguments");
   }
+  if (allocator == nullptr) {
+#if defined(THC_GENERIC_FILE)
+      allocator = c10::cuda::CUDACachingAllocator::get();
+#else
+      allocator = c10::GetDefaultCPUAllocator();
+#endif
+  }
 
   // torch.Storage()
   if (num_args == 0) {
-    // NOLINTNEXTLINE(bugprone-branch-clone)
-    if (allocator) {
-      self->cdata = THPStorage_(newWithAllocator)(0, allocator);
-    } else {
-      self->cdata = THWStorage_(new)(LIBRARY_STATE_NOARGS);
-    }
+    self->cdata = c10::make_intrusive<at::StorageImpl>(
+      c10::StorageImpl::use_byte_size_t(),
+      0,
+      allocator,
+      /*resizable=*/true).release();
     return (PyObject*)self.release();
   }
 
@@ -87,12 +75,11 @@
   // torch.Storage(size)
   if (num_args == 1 && THPUtils_checkLong(first_arg)) {
     int64_t size = THPUtils_unpackLong(first_arg);
-    // NOLINTNEXTLINE(bugprone-branch-clone)
-    if (allocator) {
-      self->cdata = THPStorage_(newWithAllocator)(size, allocator);
-    } else {
-      self->cdata = THWStorage_(newWithSize)(LIBRARY_STATE size);
-    }
+    self->cdata = c10::make_intrusive<at::StorageImpl>(
+      c10::StorageImpl::use_byte_size_t(),
+      size,
+      allocator,
+      /*resizable=*/true).release();
     return (PyObject*)self.release();
   }
 
@@ -101,7 +88,12 @@
     Py_ssize_t length = PySequence_Length(first_arg);
     THPUtils_assert(length >= 0, "couldn't obtain the length of %s",
         THPUtils_typename(first_arg));
-    self->cdata = THWStorage_(newWithSize)(LIBRARY_STATE length);
+    self->cdata = c10::make_intrusive<at::StorageImpl>(
+      c10::StorageImpl::use_byte_size_t(),
+      length,
+      allocator,
+      /*resizable=*/true)
+      .release();
     THPObjectPtr item;
     try {
       for (Py_ssize_t i = 0; i < length; i++) {
@@ -112,7 +104,10 @@
         self->cdata->unsafe_data<scalar_t>()[i] = value;
 #else
         // TODO: this might be slow - consider batched updates?
-        THCStorage_(set)(LIBRARY_STATE self->cdata, i, value);
+        storage_set(
+          at::unsafeStorageFromTH(self->cdata, /*retain=*/true),
+          i,
+          value);
 #endif
       }
     } catch (const std::exception &e) {
@@ -155,7 +150,7 @@
             nindex, self->cdata->nbytes() / sizeof(scalar_t)));
       return nullptr;
     }
-    scalar_t value = THWStorage_(get)(LIBRARY_STATE self->cdata, nindex);
+    scalar_t value = storage_get(at::unsafeStorageFromTH(self->cdata, /*retain=*/true), nindex);
     return THPUtils_(newReal)(value);
   /* Slice index */
   } else if (PySlice_Check(index)) {
@@ -213,7 +208,10 @@
   scalar_t rvalue = THPUtils_(unpackReal)(value);
   if (THPUtils_checkLong(index)) {
     int64_t nindex = THPUtils_unpackLong(index);
-    THWStorage_(set)(LIBRARY_STATE self->cdata, nindex, rvalue);
+    storage_set(
+      at::unsafeStorageFromTH(self->cdata, /*retain=*/true),
+      nindex,
+      rvalue);
     return 0;
   } else if (PySlice_Check(index)) {
     // NOLINTNEXTLINE(cppcoreguidelines-init-variables)
@@ -229,7 +227,10 @@
     // TODO: check the bounds only once
     // TODO: fill?
     for (;start < stop; start++)
-      THWStorage_(set)(LIBRARY_STATE self->cdata, start, rvalue);
+      storage_set(
+        at::unsafeStorageFromTH(self->cdata, /*retain=*/true),
+        start,
+        rvalue);
     return 0;
   }
   THPUtils_setError("can't index a " THPStorageStr " with %s",
