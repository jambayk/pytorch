--- conflicted
+++ resolved
@@ -8,6 +8,13 @@
 #include <cuda_runtime.h>
 #endif
 
+#if !defined(THC_GENERIC_FILE)
+#include <c10/core/CPUAllocator.h>
+#include <ATen/native/Resize.h>
+#else
+#include <ATen/native/cuda/Resize.h>
+#endif
+
 #ifdef _MSC_VER
 #define LSEEK _lseeki64
 #else
@@ -79,15 +86,18 @@
 {
   HANDLE_TH_ERRORS
   auto self = (THPStorage*)_self;
-  THWStoragePtr new_storage(THWStorage_(new)(LIBRARY_STATE_NOARGS));
+  auto new_storage = c10::make_intrusive<at::StorageImpl>(
+    c10::StorageImpl::use_byte_size_t(),
+    0,
+#if defined(THC_GENERIC_FILE)
+    c10::cuda::CUDACachingAllocator::get(),
+#else
+    c10::GetDefaultCPUAllocator(),
+#endif
+    /*resizable=*/true);
+
   // NOLINTNEXTLINE(cppcoreguidelines-init-variables)
-<<<<<<< HEAD
-  PyObject *_ret = THPStorage_(New)(new_storage);
-  new_storage.release();
-  return _ret;
-=======
   return THPStorage_(New)(std::move(new_storage));
->>>>>>> bede18b0
   END_HANDLE_TH_ERRORS
 }
 
@@ -98,8 +108,16 @@
   THPUtils_assert(THPUtils_checkLong(number_arg), "resize_ expects an int, "
       "but got %s", THPUtils_typename(number_arg));
   int64_t newsize = THPUtils_unpackLong(number_arg);
-  THWStorage_(resizeBytes)(
-      LIBRARY_STATE self->cdata, newsize * sizeof(scalar_t));
+#if defined(THC_GENERIC_FILE)
+  ptrdiff_t size_bytes_i = newsize;
+  TORCH_CHECK(!c10::overflows<size_t>(size_bytes_i),
+              "Requested storage size (", size_bytes_i,
+              ") cannot be represented as a size_t");
+  const auto size_bytes = static_cast<size_t>(size_bytes_i);
+  at::native::resize_bytes_cuda(self->cdata, size_bytes);
+#else
+  at::native::resize_bytes_cpu(self->cdata, newsize);
+#endif
   Py_INCREF(self);
   return (PyObject*)self;
   END_HANDLE_TH_ERRORS
@@ -112,7 +130,9 @@
   THPUtils_assert(THPUtils_(checkReal)(number_arg), "fill_ expects %s, "
       "but got %s", THPUtils_typeTraits<scalar_t>::python_type_str,
       THPUtils_typename(number_arg));
-  THWStorage_(fill)(LIBRARY_STATE self->cdata, THPUtils_(unpackReal)(number_arg));
+  storage_fill(
+    at::unsafeStorageFromTH(self->cdata, /*retain=*/true),
+    THPUtils_(unpackReal)(number_arg));
   Py_INCREF(self);
   return (PyObject*)self;
   END_HANDLE_TH_ERRORS
@@ -201,9 +221,6 @@
   }
 
   uint8_t* src = (uint8_t*) buffer.buf;
-<<<<<<< HEAD
-  THWStorage* storage = THWStorage_(newWithSize)(size_bytes);
-=======
   auto storage = c10::make_intrusive<at::StorageImpl>(
     c10::StorageImpl::use_byte_size_t(),
     size_bytes,
@@ -213,12 +230,11 @@
     c10::GetDefaultCPUAllocator(),
 #endif
     /*resizable=*/true);
->>>>>>> bede18b0
 
   if (scalar_type == at::kByte || scalar_type == at::kChar) {
     memcpy(storage->data(), src + offset, count);
   } else if (scalar_type == at::kBool) {
-    // Because of ASAN checks, that are failing in the THStorage.cpp whenever
+    // Because of ASAN checks, that are failing whenever
     // we are trying to get a value which is not 0 or 1, we have to manually
     // convert original values to boolean ones.
     torch::utils::THP_decodeBoolBuffer(
@@ -285,10 +301,6 @@
   }
   if (shared)
     shared = at::ALLOCATOR_MAPPED_SHARED;
-<<<<<<< HEAD
-  THWStorage *storage = THWStorage_(newWithMapping)(LIBRARY_STATE filename, nbytes, shared);
-  return (PyObject*)THPStorage_(New)(storage);
-=======
 
 #ifdef THC_GENERIC_FILE
   THError("not available yet for CUDA");
@@ -309,7 +321,6 @@
 
   return (PyObject*)THPStorage_(New)(std::move(storage));
 #endif
->>>>>>> bede18b0
   END_HANDLE_TH_ERRORS
 }
 
@@ -353,13 +364,8 @@
                   "_new_with_file: need to specify element size");
   uint64_t element_size = THPUtils_unpackUInt64(element_size_obj);
 
-<<<<<<< HEAD
-  THWStorage *storage = THPStorage_(readFileRaw<int>)(fd, nullptr, element_size);
-  if (storage == nullptr)
-=======
   auto storage = THPStorage_(readFileRaw<int>)(fd, {}, element_size);
   if (!storage.defined())
->>>>>>> bede18b0
     return nullptr;
   return THPStorage_(New)(std::move(storage));
   END_HANDLE_TH_ERRORS
@@ -384,15 +390,10 @@
     // but it is currently unnecessary to support this.
     THPUtils_assert(offset == Py_None,
                     "_set_from_file: offset is NYI for filelike objects");
-<<<<<<< HEAD
-    THWStorage *storage = THPStorage_(readFileRaw<PyObject*>)(file, self->cdata, element_size);
-    if (storage == nullptr) {
-=======
 
     auto self_storage = c10::intrusive_ptr<c10::StorageImpl>::reclaim_copy(self->cdata);
     auto storage = THPStorage_(readFileRaw<PyObject*>)(file, std::move(self_storage), element_size);
     if (!storage.defined()) {
->>>>>>> bede18b0
       return nullptr;
     }
     Py_INCREF(self);
@@ -407,14 +408,9 @@
   }
   THPUtils_assert(fd != -1, "_set_from_file couldn't retrieve a file "
       "descriptor from given object");
-<<<<<<< HEAD
-  THWStorage *storage = THPStorage_(readFileRaw<int>)(fd, self->cdata, element_size);
-  if (storage == nullptr)
-=======
   auto self_storage = c10::intrusive_ptr<c10::StorageImpl>::reclaim_copy(self->cdata);
   auto storage = THPStorage_(readFileRaw<int>)(fd, self_storage, element_size);
   if (!storage.defined())
->>>>>>> bede18b0
     return nullptr;
   Py_INCREF(self);
 
@@ -438,7 +434,7 @@
 {
   HANDLE_TH_ERRORS
   auto self = (THPStorage*)_self;
-  return THPUtils_packInt32(THCStorage_(getDevice)(LIBRARY_STATE self->cdata));
+  return THPUtils_packInt32(self->cdata->device().index());
   END_HANDLE_TH_ERRORS
 }
 #endif
@@ -450,9 +446,13 @@
   THPUtils_assert(THPUtils_checkLong(new_cdata), "given an invalid argument to "
       "_set_cdata - expected an int or long, but got %s",
       THPUtils_typename(new_cdata));
-  THWStorage *ptr = (THWStorage*)PyLong_AsVoidPtr(new_cdata);
-  THWStorage_(retain)(LIBRARY_STATE ptr);
-  THWStorage_(free)(LIBRARY_STATE self->cdata);
+  c10::StorageImpl *ptr = (c10::StorageImpl*)PyLong_AsVoidPtr(new_cdata);
+  if (ptr) {
+    c10::raw::intrusive_ptr::incref(ptr);
+  }
+  if (self->cdata) {
+    c10::raw::intrusive_ptr::decref(self->cdata);
+  }
   self->cdata = ptr;
   Py_INCREF(self);
   return (PyObject*)self;
