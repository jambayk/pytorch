#pragma once

#include <atomic>
#include <ATen/Tensor.h>
#include <torch/csrc/lazy/backend/backend_data.h>
#include <torch/csrc/lazy/backend/backend_device.h>
#include <torch/csrc/lazy/backend/lowering_context.h>
#include <torch/csrc/lazy/core/shape.h>

namespace torch {
namespace lazy {

/**
 * Work in progress- don't treat this as a stable interface yet!
 */
class TORCH_API BackendImplInterface {
 public:
  /**
   * Initialization/Teardown
   * */
  // No-op by default. Allows custom functionality to be exposed through
  // extension bindings.
  virtual void InitializeAtenBindings() const {}

  virtual void PrepareToExit() const = 0;

  /**
   * Configuration
   * */

  virtual void SetRngSeed(size_t seed) const = 0;

  /**
   * Data Transfer
   * */

  virtual BackendDataPtr MakeComputationDataFromTensor(
      const at::Tensor& tensor, const Shape& shape,
      const BackendDevice& device) const = 0;

  virtual BackendDataPtr CreateDataPlaceholder(
      const BackendDevice& device, const Shape& shape) const = 0;

  virtual at::Tensor MakeTensorFromComputationData(
      const BackendDataPtr data,
      c10::optional<at::ScalarType> logical_scalar_type) const = 0;

  /**
   * Lowering, Compilation, Execution
   * */

  virtual std::unique_ptr<LoweringContext> CreateLoweringContext(
      const std::string& name, BackendDevice device,
      c10::ArrayRef<torch::lazy::Node*> post_order,
      Util::EmissionMap emit_status) const = 0;

  virtual std::unique_ptr<LoweringContext> CreateLoweringContext(
      const std::string& name, BackendDevice device) const = 0;

  // TODO(whc) need to keep this?
  virtual std::vector<std::string> GetCompilationDevices(
      const std::string& device, c10::ArrayRef<std::string> devices) const = 0;

  virtual std::vector<ComputationPtr> Compile(
      std::vector<ComputationPtr> instances) const = 0;

  virtual std::vector<BackendDataPtr> ExecuteComputation(
      Computation& computation, c10::ArrayRef<BackendDataPtr> arguments,
      const BackendDevice& device) const = 0;

  /**
   * Device Configuration
   * */

  // Set or get the default device type.
  // For backends used with virtual c10:: Devices, this configures what real
  // device type the backend should use, and matters if the backend supports
  // more than one type of real device.
  virtual std::shared_ptr<BackendDeviceType>
  GetDefaultDeviceType() const = 0;
  virtual void SetDefaultDeviceType(std::string) = 0;

  // Specify which aten device should be used for eager fallback
  // may change depending on current 'Default' DeviceType
  virtual at::DeviceType EagerFallbackDeviceType() const = 0;


  // Query all available backend devices
  virtual std::vector<BackendDevice> GetBackendDevices() const = 0;

  // Map a particular c10:: device to a concrete backend device
  // Note:: c10:: devices may be virtual or concrete.  xla:: and lazy:: are
  // virtual devices, meaning they may map to a gpu, tpu, etc. behind the
  // scenes. In the future, non-virtual c10:: devices may also use lazy tensors
  // through a mode, in which case these APIs should still work, but should be
  // identity mappings.
  virtual BackendDevice GetBackendDevice(c10::Device device) const = 0;

  // TODO(whc)
  // Additional APIs expected for supporting distributed training, to be
  // designed

  /**
   * Debug/Metrics
   * */

  //   virtual std::map<std::string, Metric> GetMetrics() const = 0;

  //   virtual MemoryInfo GetMemoryInfo(const std::string& device) = 0;

  virtual std::string GetComputationBackendText(
      const ComputationPtr computation) const = 0;
};

class TORCH_API BackendRegistrar {
 public:
  BackendRegistrar(const BackendImplInterface* backend_impl_interface);
};

<<<<<<< HEAD
inline const BackendImplInterface* TORCH_API getBackend() {
  auto p = backend_impl_registry.load();
  CHECK(p) << "Lazy tensor backend not registered.";
  return p;
}
=======
TORCH_API const BackendImplInterface* getBackend();
>>>>>>> bede18b0

}  // lazy
}  // torch<|MERGE_RESOLUTION|>--- conflicted
+++ resolved
@@ -117,15 +117,7 @@
   BackendRegistrar(const BackendImplInterface* backend_impl_interface);
 };
 
-<<<<<<< HEAD
-inline const BackendImplInterface* TORCH_API getBackend() {
-  auto p = backend_impl_registry.load();
-  CHECK(p) << "Lazy tensor backend not registered.";
-  return p;
-}
-=======
 TORCH_API const BackendImplInterface* getBackend();
->>>>>>> bede18b0
 
 }  // lazy
 }  // torch