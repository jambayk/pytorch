#include <ATen/core/ivalue.h>
#include <caffe2/serialize/file_adapter.h>
#include <caffe2/serialize/inline_container.h>
#include <torch/csrc/jit/api/compilation_unit.h> // removed after using simple type_resolver/obj_loader
#include <torch/csrc/jit/mobile/import.h> // removed after using simple type_resolver/obj_loader
#include <torch/csrc/jit/mobile/model_compatibility.h>
#include <torch/csrc/jit/mobile/type_parser.h>
#include <torch/csrc/jit/serialization/import_export_constants.h>
#include <torch/csrc/jit/serialization/import_read.h>

#include <sstream>
#include <string>
#include <unordered_set>
#include <vector>

namespace c10 {
TypePtr parseType(const std::string& pythonStr);
} // namespace c10

namespace torch {
namespace jit {

using caffe2::serialize::FileAdapter;
using caffe2::serialize::IStreamAdapter;
using caffe2::serialize::PyTorchStreamReader;
using caffe2::serialize::ReadAdapterInterface;

c10::IValue readArchive(
    const std::string& archive_name,
    PyTorchStreamReader& stream_reader) {
  c10::optional<at::Device> device;
  std::shared_ptr<CompilationUnit> compilation_unit =
      std::make_shared<CompilationUnit>();

  // TODO (T90180710): Simplify type_resolver and obj_loader when getting
  // bytecode version from model
  auto type_resolver = [&](const c10::QualifiedName& qn) {
    return typeResolverMobile(qn, compilation_unit);
  };

  std::shared_ptr<mobile::CompilationUnit> mobile_compilation_unit =
      std::make_shared<mobile::CompilationUnit>();
  auto obj_loader = [&](at::StrongTypePtr type, IValue input) {
    return objLoaderMobile(type, input, *mobile_compilation_unit);
  };
  bool bytecode_tensor_in_constants_archive =
      (archive_name == "bytecode" && !isTensorInBytecodeArchive(stream_reader));
  auto ivalues = torch::jit::readArchiveAndTensors(
      archive_name,
      /*pickle_prefix=*/"",
      /*tensor_prefix=*/
      bytecode_tensor_in_constants_archive ? "constants/" : "",
      type_resolver,
      obj_loader,
      device,
      stream_reader);
  return ivalues;
}

std::vector<IValue> get_bytecode_ivalues(PyTorchStreamReader& reader) {
  return std::move(*readArchive("bytecode", reader).toTuple()).elements().vec();
}

/********************** Bytecode **********************/

// Forward declare
uint64_t _get_model_bytecode_version(
    const std::vector<IValue>& bytecode_ivalues);

uint64_t _get_model_bytecode_version(std::istream& in) {
  std::unique_ptr<IStreamAdapter> rai = std::make_unique<IStreamAdapter>(&in);
  return _get_model_bytecode_version(std::move(rai));
}

uint64_t _get_model_bytecode_version(const std::string& filename) {
  std::unique_ptr<FileAdapter> rai = std::make_unique<FileAdapter>(filename);
  return _get_model_bytecode_version(std::move(rai));
}

uint64_t _get_model_bytecode_version(
    std::shared_ptr<ReadAdapterInterface> rai) {
  if (!check_zip_file(rai)) {
    TORCH_CHECK(
        false,
        "Failed to open .ptl file please ensure the model was exported for mobile");
  }
  PyTorchStreamReader reader(std::move(rai));
  auto bytecode_values = get_bytecode_ivalues(reader);
  return _get_model_bytecode_version(bytecode_values);
}

uint64_t _get_model_bytecode_version(
    const std::vector<IValue>& bytecode_ivalues) {
  if (!bytecode_ivalues.empty() && bytecode_ivalues[0].isInt()) {
    int64_t model_version = bytecode_ivalues[0].toInt();
    TORCH_CHECK(
        model_version > 0,
        "Expected model bytecode version > 0 got ",
        model_version);
    return static_cast<uint64_t>(model_version);
  }
  TORCH_CHECK(false, "Failed to get bytecode version.");
}

<<<<<<< HEAD
=======
/********************** Operator Version **********************/

uint64_t _get_model_operator_version(
    PyTorchStreamReader& reader); // Forward Declare

uint64_t _get_model_operator_version(std::istream& in) {
  std::unique_ptr<IStreamAdapter> rai = std::make_unique<IStreamAdapter>(&in);
  return _get_model_operator_version(std::move(rai));
}

uint64_t _get_model_operator_version(const std::string& filename) {
  std::unique_ptr<FileAdapter> rai = std::make_unique<FileAdapter>(filename);
  return _get_model_operator_version(std::move(rai));
}

uint64_t _get_model_operator_version(
    std::shared_ptr<ReadAdapterInterface> rai) {
  if (!check_zip_file(rai)) {
    TORCH_CHECK(
        false,
        "Failed to open .ptl file please ensure the model was exported for mobile");
  }
  PyTorchStreamReader reader(std::move(rai));
  return _get_model_operator_version(reader);
}

uint64_t _get_model_operator_version(PyTorchStreamReader& reader) {
  return reader.version();
}

>>>>>>> bede18b0
/********************** Operators and Info **********************/

// Forward declare
std::unordered_map<std::string, OperatorInfo> _get_model_ops_and_info(
    std::vector<IValue> bytecode_ivalues);

std::unordered_map<std::string, OperatorInfo> _get_model_ops_and_info(
    std::istream& in) {
  std::unique_ptr<IStreamAdapter> rai = std::make_unique<IStreamAdapter>(&in);
  return _get_model_ops_and_info(std::move(rai));
}

std::unordered_map<std::string, OperatorInfo> _get_model_ops_and_info(
    const std::string& filename) {
  std::unique_ptr<FileAdapter> rai = std::make_unique<FileAdapter>(filename);
  return _get_model_ops_and_info(std::move(rai));
}

std::unordered_map<std::string, OperatorInfo> _get_model_ops_and_info(
    std::shared_ptr<ReadAdapterInterface> rai) {
  if (!check_zip_file(rai)) {
    TORCH_WARN("Failed to open zip file for model ops.");
    return std::unordered_map<std::string, OperatorInfo>{};
  }
  PyTorchStreamReader reader(std::move(rai));
  auto bytecode_values = get_bytecode_ivalues(reader);
  return _get_model_ops_and_info(bytecode_values);
}

/* A function to retrieve the root (top level) operators of a model and their
 * corresponding compatibility info. These root operators can call other
 * operators within them (traced ops), and a root op can call many different
 * traced ops depending on internal code paths in the root op. These traced ops
 * are not returned by this function. Those operators are abstracted into the
 * runtime as an implementation detail (and the traced ops themselves can also
 * call other operators) making retrieving them difficult and their value from
 * this api negligible since they will differ between which runtime version the
 * model is run on. Because of this, there is a false positive this api can't
 * prevent in a compatibility usecase. All the root ops of a model are present
 * in a target runtime, but not all the traced ops are which prevents a model
 * from being able to run.
 **/
std::unordered_map<std::string, OperatorInfo> _get_model_ops_and_info(
    std::vector<IValue> bytecode_ivalues) {
  constexpr uint64_t min_version_with_schema = 6;
  if (_get_model_bytecode_version(bytecode_ivalues) < min_version_with_schema) {
    TORCH_WARN(
        "Only models with bytecode version 6 and above contain operator schema information. Please re-export your model to generate it");
  }
  std::unordered_map<std::string, OperatorInfo> result;
  if (bytecode_ivalues.empty()) {
    TORCH_WARN("Failed to get model ops and info.");
    return result;
  }
  // loop over all the functions in the bytecode
  for (const auto i : c10::irange(1, bytecode_ivalues.size())) {
    // descend to the operators list
    const auto& method_tuple = bytecode_ivalues.at(i).toTupleRef().elements();
    auto operators_tuple = method_tuple.at(1).toTupleRef().elements()[1];
    auto operators = operators_tuple.toTupleRef().elements()[1];
    for (auto& op_tuple : operators.toTupleRef().elements()) {
      const auto& op = op_tuple.toTupleRef().elements();

      // grab name
      std::string op_name = op.at(0).toStringRef();
      std::string op_overload_name = op.at(1).toStringRef();
      if (op_overload_name != "") {
        op_name.append(".");
        op_name.append(op_overload_name);
      }

      // grab schema size
      if (op.size() > 2) {
        result.emplace(op_name, OperatorInfo{(int)op.at(2).toInt()});
      } else { // no schema information use default
        result.emplace(op_name, OperatorInfo{});
      }
    }
  }
  return result;
}

/********************** Get Type Table **********************/

// Forward declare
std::unordered_set<std::string> _get_mobile_model_contained_types(
    const std::vector<IValue>& bytecode_ivalues);

std::unordered_set<std::string> _get_mobile_model_contained_types(
    std::istream& in) {
  std::unique_ptr<IStreamAdapter> rai = std::make_unique<IStreamAdapter>(&in);
  return _get_mobile_model_contained_types(std::move(rai));
}

std::unordered_set<std::string> _get_mobile_model_contained_types(
    const std::string& filename) {
  std::unique_ptr<FileAdapter> rai = std::make_unique<FileAdapter>(filename);
  return _get_mobile_model_contained_types(std::move(rai));
}

std::unordered_set<std::string> _get_mobile_model_contained_types(
    std::shared_ptr<ReadAdapterInterface> rai) {
  if (!check_zip_file(rai)) {
    TORCH_CHECK(
        false,
        "Failed to open .ptl file please ensure the model was exported for mobile");
  }
  PyTorchStreamReader reader(std::move(rai));
  auto bytecode_values = get_bytecode_ivalues(reader);
  return _get_mobile_model_contained_types(bytecode_values);
}

// Get deduplicate type table given bytecode, and each string is a atomic type,
// like str, Tensor and etc. For example,
// input: "Dict[int, Tuple[Tensor, Tensor, Tensor]]"
// output: {Dict, int, Tuple, Tensor}
std::unordered_set<std::string> _get_mobile_model_contained_types(
    const std::vector<IValue>& bytecode_ivalues) {
  std::unordered_set<std::string> contained_types;
  // To avoid parsing same type twice, declare $parsed_type_names_records and
  // use type name (string, ex: "Dict[int, Tuple[Tensor, Tensor, Tensor]]") as
  // the hash to record which types are parsed.
  std::unordered_set<std::string> parsed_type_names_records;
  for (const auto i : c10::irange(1, bytecode_ivalues.size())) {
    const auto& method_tuple = bytecode_ivalues.at(i).toTupleRef().elements();
    auto type_table_tuple =
        method_tuple.at(1).toTupleRef().elements()[BYTECODE_INDEX_TYPE];
    const auto& type_table =
        type_table_tuple.toTupleRef().elements()[1].toTupleRef().elements();

    // type_table is a list of IValue, and each IValue is a string,
    // for example: "Dict[int, Tuple[Tensor, Tensor, Tensor]]"
    std::vector<std::string> type_name_list;
    for (const auto& type_definition : type_table) {
      std::unordered_set<std::string> type_tokens;
      std::string type_name = type_definition.toString()->string();
      type_name_list.emplace_back(type_name);
    }
    at::TypeParser parser(type_name_list);
    parser.parseList();
    contained_types = parser.getContainedTypes();
  }

  return contained_types;
}

/********************** Compatibility Checker **********************/

ModelCompatibilityInfo ModelCompatibilityInfo::get(std::istream& in) {
  std::unique_ptr<IStreamAdapter> rai = std::make_unique<IStreamAdapter>(&in);
  return get(std::move(rai));
}

ModelCompatibilityInfo ModelCompatibilityInfo::get(
    const std::string& filename) {
  std::unique_ptr<FileAdapter> rai = std::make_unique<FileAdapter>(filename);
  return get(std::move(rai));
}

ModelCompatibilityInfo ModelCompatibilityInfo::get(
    std::shared_ptr<caffe2::serialize::ReadAdapterInterface> rai) {
  if (!check_zip_file(rai)) {
    TORCH_CHECK(
        false, "Failed to open zip file for model compatibility information");
  }
  PyTorchStreamReader reader(std::move(rai));
  std::vector<IValue> bytecode_values = get_bytecode_ivalues(reader);
  uint64_t model_bytecode_version =
      _get_model_bytecode_version(bytecode_values);
  auto model_info = _get_model_ops_and_info(bytecode_values);
  std::unordered_set<std::string> type_table =
      _get_mobile_model_contained_types(bytecode_values);
  uint64_t operator_version = _get_model_operator_version(reader);
  return ModelCompatibilityInfo{
      model_bytecode_version, model_info, type_table, operator_version};
}

ModelCompatCheckResult is_compatible(
    RuntimeCompatibilityInfo runtime_info,
    ModelCompatibilityInfo model_info) {
  ModelCompatCheckResult result = {ModelCompatibilityStatus::OK, {}};
  // Check that the models bytecode version is less than or equal to
  // kMaxSupportedBytecodeVersion from the runtime
  if (model_info.bytecode_version >
      runtime_info.min_max_supported_bytecode_version.second) {
    result.status = ModelCompatibilityStatus::ERROR;
    std::ostringstream s;
    s << "model bytecode version " << model_info.bytecode_version
      << "is greater than the max supported bytecode version in runtimes "
      << runtime_info.min_max_supported_bytecode_version.second;
    result.errors.emplace_back(s.str());
  } else if (
      model_info.bytecode_version <
      runtime_info.min_max_supported_bytecode_version.first) {
    result.status = ModelCompatibilityStatus::ERROR;
    std::ostringstream s;
    s << "model bytecode version " << model_info.bytecode_version
      << "is less than the minimum supported bytecode version in runtime "
      << runtime_info.min_max_supported_bytecode_version.first;
    result.errors.emplace_back(s.str());
  }

  std::unordered_set<std::string> supported_type = runtime_info.supported_types;

  // Check type table
  for (const auto& type_name : model_info.type_table) {
    if (supported_type.find(type_name) == supported_type.end()) {
      result.status = ModelCompatibilityStatus::ERROR;
      std::ostringstream s;
      s << "Primitive type: '" << type_name
        << "' is not supported in current runtime";
      result.errors.push_back(s.str());
    }
  }

  // Check operators
  std::unordered_map<std::string, OperatorInfo> operator_info =
      model_info.operator_info;
  for (auto const& op : operator_info) {
    std::string op_name = op.first;
    OperatorInfo model_op_info = op.second;

    // Check if operator not present in runtime
    if (runtime_info.operator_info.find(op_name) ==
        runtime_info.operator_info.end()) {
      result.status = ModelCompatibilityStatus::ERROR;
      std::ostringstream s;
      s << "Operator '" << op_name << "' missing from runtime (not found)";
      result.errors.push_back(s.str());
    } else {
      OperatorInfo runtime_op_info = runtime_info.operator_info.at(op_name);

      // If the runtime op has no schema information its a false alarm and isn't
      // actually useable
      if (!runtime_op_info.num_schema_args.has_value()) {
        result.status = ModelCompatibilityStatus::ERROR;
        std::ostringstream s;
        s << "Operator '" << op_name
          << "' missing from runtime (missing schema)";
        result.errors.push_back(s.str());
      } else {
        // Check if the model operator has schema information. If it doesn't
        // then the model is from a bytecode version < 6 and we are done. If the
        // model has more args than the runtime, then the runtime can't know
        // what to do so we aren't compatible. If the runtime has more args than
        // the model then we can just use default values and be fine.
        if (model_op_info.num_schema_args.has_value() &&
            (model_op_info.num_schema_args.value() >
             runtime_op_info.num_schema_args.value())) {
          result.status = ModelCompatibilityStatus::ERROR;
          std::ostringstream s;
          s << "Operator schema for'" << op_name << "' has "
            << model_op_info.num_schema_args.value()
            << " args in model but only "
            << runtime_op_info.num_schema_args.value() << " in the runtime";
          result.errors.push_back(s.str());
        }
      }
    }
  }

  // Check Operator Versions
  if (model_info.operator_version <
          runtime_info.min_max_supported_opperator_versions.first ||
      model_info.operator_version >
          runtime_info.min_max_supported_opperator_versions.second) {
    result.status = ModelCompatibilityStatus::ERROR;
    std::ostringstream s;
    s << "Model Operator Version " << model_info.operator_version
      << "is not within supported version range of the runtime "
      << runtime_info.min_max_supported_opperator_versions.first << " to "
      << runtime_info.min_max_supported_opperator_versions.second;
    result.errors.push_back(s.str());
  }

  return result;
}

} // namespace jit
} // namespace torch<|MERGE_RESOLUTION|>--- conflicted
+++ resolved
@@ -102,8 +102,6 @@
   TORCH_CHECK(false, "Failed to get bytecode version.");
 }
 
-<<<<<<< HEAD
-=======
 /********************** Operator Version **********************/
 
 uint64_t _get_model_operator_version(
@@ -134,7 +132,6 @@
   return reader.version();
 }
 
->>>>>>> bede18b0
 /********************** Operators and Info **********************/
 
 // Forward declare
