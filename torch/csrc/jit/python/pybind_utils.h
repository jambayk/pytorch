--- conflicted
+++ resolved
@@ -17,6 +17,7 @@
 #include <torch/csrc/jit/frontend/tracer.h>
 #include <torch/csrc/jit/python/module_python.h>
 #include <torch/csrc/jit/python/python_custom_class.h>
+#include <torch/csrc/jit/python/python_ivalue.h>
 #include <torch/csrc/jit/python/python_tracer.h>
 #include <torch/csrc/jit/resource_guard.h>
 #include <torch/csrc/jit/runtime/operator.h>
@@ -53,7 +54,7 @@
 namespace torch {
 namespace jit {
 
-IValue toIValue(
+inline IValue toIValue(
     py::handle obj,
     const TypePtr& type,
     c10::optional<int32_t> N = c10::nullopt);
@@ -120,11 +121,8 @@
     // vector, but Future does not acquire GIL on destruction.
     auto pf = std::make_shared<PythonFunctionGuard>(std::move(cb));
 
-<<<<<<< HEAD
-=======
     fut->setDataPtrExtractor(&PythonFutureWrapper::dataPtrExtractor);
 
->>>>>>> 5ab90b2f
     return std::make_shared<jit::PythonFutureWrapper>(fut->then(
         // Capture a copy of the ivalue::Future instead of the `this` pointer
         // because the PythonFutureWrapper object could have been deleted
@@ -284,7 +282,26 @@
   return unifyTypes(accum, unify);
 }
 
-using InferredType = at::ivalue::PyObjectHolder::InferredType;
+struct InferredType {
+  InferredType(TypePtr type) : type_(std::move(type)) {}
+  InferredType(std::string reason)
+      : type_(nullptr), reason_(std::move(reason)) {}
+  TypePtr type() const {
+    TORCH_INTERNAL_ASSERT(type_);
+    return type_;
+  }
+  bool success() const {
+    return type_ != nullptr;
+  }
+  const std::string& reason() const {
+    TORCH_INTERNAL_ASSERT(!type_);
+    return reason_;
+  }
+
+ private:
+  TypePtr type_;
+  std::string reason_;
+};
 
 InferredType tryToInferContainerType(py::handle input);
 
@@ -550,9 +567,259 @@
       "workaround please drop names via `tensor = tensor.rename(None)`.");
 }
 
-// Defined in pybind_utils.cpp to break a circular dependency with
-// python_ivalue.h
-IValue toIValue(py::handle obj, const TypePtr& type, c10::optional<int32_t> N);
+inline IValue toIValue(
+    py::handle obj,
+    const TypePtr& type,
+    c10::optional<int32_t> N) {
+  switch (type->kind()) {
+    case TypeKind::TensorType: {
+      auto var = py::cast<autograd::Variable>(obj);
+      if (var.is_sparse()) {
+        TORCH_WARN_ONCE(
+            "Using sparse tensors in TorchScript is experimental. Many optimization "
+            "pathways have not been thoroughly tested with sparse tensors. Please "
+            "include the fact that the network is running sparse tensors in any bug "
+            "reports submitted.");
+      }
+      guardAgainstNamedTensor<autograd::Variable>(var);
+      return var;
+    }
+    case TypeKind::FloatType:
+      return py::cast<double>(obj);
+    case TypeKind::IntType:
+    // TODO(xintchen): Handling LayoutType and ScalarTypeType correctly.
+    case TypeKind::LayoutType:
+    case TypeKind::ScalarTypeType:
+      if (THPDtype_Check(obj.ptr())) {
+        auto dtype = reinterpret_cast<THPDtype*>(obj.ptr());
+        return static_cast<int64_t>(dtype->scalar_type);
+      }
+      if (THPQScheme_Check(obj.ptr())) {
+        auto qscheme = reinterpret_cast<THPQScheme*>(obj.ptr());
+        return static_cast<uint8_t>(qscheme->qscheme);
+      }
+      if (THPLayout_Check(obj.ptr())) {
+        auto layout = reinterpret_cast<THPLayout*>(obj.ptr());
+        return static_cast<int8_t>(layout->layout);
+      }
+      return py::cast<int64_t>(obj);
+    case TypeKind::NoneType:
+      if (!obj.is_none()) {
+        throw py::cast_error(
+            c10::str("Cannot cast ", py::str(obj), " to None"));
+      }
+      return {};
+    case TypeKind::BoolType:
+      return py::cast<bool>(obj);
+    case TypeKind::TupleType: {
+      py::tuple tuple = py::cast<py::tuple>(obj);
+      size_t tuple_size = tuple.size();
+      auto tuple_type = type->cast<TupleType>();
+      const auto& elem_types = tuple_type->elements();
+      if (elem_types.size() != tuple_size) {
+        throw py::cast_error(c10::str(
+            "Object ",
+            py::str(obj),
+            " had a different number of elements than type ",
+            type->repr_str()));
+      }
+      std::vector<IValue> values;
+      values.reserve(tuple_size);
+      for (size_t i = 0; i < tuple_size; ++i) {
+        values.push_back(toIValue(tuple[i], elem_types[i]));
+      }
+      return tuple_type->name()
+          ? c10::ivalue::Tuple::createNamed(std::move(values), tuple_type)
+          : c10::ivalue::Tuple::create(std::move(values));
+    }
+    case TypeKind::StringType:
+      return ConstantString::create(py::cast<std::string>(obj));
+    case TypeKind::DeviceObjType: {
+      auto device = reinterpret_cast<THPDevice*>(obj.ptr());
+      return device->device;
+    }
+    case TypeKind::StreamObjType: {
+      auto stream = reinterpret_cast<THPStream*>(obj.ptr());
+      return static_cast<int64_t>(stream->cdata);
+    }
+    case TypeKind::ListType: {
+      const auto& elem_type = type->expect<ListType>()->getElementType();
+      switch (elem_type->kind()) {
+        // allows single int/float to be broadcasted to a fixed size list
+        case TypeKind::IntType:
+          if (!N || !py::isinstance<py::int_>(obj)) {
+            return IValue(py::cast<std::vector<int64_t>>(obj));
+          } else {
+            int64_t value = py::cast<int64_t>(obj);
+            c10::List<int64_t> repeated;
+            repeated.reserve(*N);
+            for (int i = 0; i < *N; ++i) {
+              repeated.push_back(value);
+            }
+            return repeated;
+          }
+        case TypeKind::FloatType:
+          if (!N || !py::isinstance<py::float_>(obj)) {
+            return IValue(py::cast<std::vector<double>>(obj));
+          } else {
+            double value = py::cast<double>(obj);
+            c10::List<double> repeated;
+            repeated.reserve(*N);
+            for (int i = 0; i < *N; ++i) {
+              repeated.push_back(value);
+            }
+            return repeated;
+          }
+        case TypeKind::BoolType:
+          return IValue(py::cast<std::vector<bool>>(obj));
+        case TypeKind::TensorType:
+          return IValue(py::cast<std::vector<at::Tensor>>(obj));
+        default:
+          return createGenericList(obj, elem_type);
+      }
+    }
+    case TypeKind::DictType: {
+      const auto& dict_type = type->expect<DictType>();
+      return createGenericDict(
+          py::cast<py::dict>(obj),
+          dict_type->getKeyType(),
+          dict_type->getValueType());
+    }
+    case TypeKind::OptionalType: {
+      // check if it's a none obj since optional accepts NoneType
+      if (obj.is_none()) {
+        // check if it's a none obj since optional accepts NoneType
+        // return an IValue() to denote a NoneType
+        return {};
+      }
+      return toIValue(obj, type->expect<OptionalType>()->getElementType());
+    }
+    case TypeKind::ClassType: {
+      auto classType = type->expect<ClassType>();
+      if (auto mod = as_module(py::cast<py::object>(obj))) {
+        // if obj is already a ScriptModule, just return its ivalue
+        return mod.value()._ivalue();
+      }
+      // otherwise is a normal class object, we create a fresh
+      // ivalue::Object to use from the py object.
+      // 1. create a bare ivalue
+      const size_t numAttrs = classType->numAttributes();
+      auto cu = classType->compilation_unit();
+      auto userObj = c10::ivalue::Object::create(
+          c10::StrongTypePtr(cu, classType), numAttrs);
+
+      // 2. copy all the contained types
+      for (size_t slot = 0; slot < numAttrs; slot++) {
+        const auto& attrType = classType->getAttribute(slot);
+        const auto& attrName = classType->getAttributeName(slot);
+
+        const auto& contained = py::getattr(obj, attrName.c_str());
+        userObj->setSlot(slot, toIValue(contained, attrType));
+      }
+      return userObj;
+    }
+    case TypeKind::InterfaceType: {
+      auto interfaceType = type->expect<InterfaceType>();
+      // When converting an pyobj to an interface, we check if rhs
+      // is module or normal torchscript class, get the type and ivalue
+      // from them correspondingly.
+      c10::ClassTypePtr classType = nullptr;
+      IValue res;
+      if (auto mod = as_module(py::cast<py::object>(obj))) {
+        classType = mod.value().type();
+        res = mod.value()._ivalue();
+      } else {
+        // We inspect the value to found the compiled TorchScript class
+        // and then create a ivalue::Object from that class type.
+        py::str qualified_name = py::module::import("torch._jit_internal")
+                                     .attr("_qualified_name")(obj.get_type());
+        auto pyCu = get_python_cu();
+        classType = pyCu->get_class(c10::QualifiedName(qualified_name));
+        if (!classType) {
+          throw std::runtime_error(c10::str(
+              "Assigning the object ",
+              py::str(obj),
+              " to an interface fails because the value is not "
+              "a TorchScript compatible type, did you forget to",
+              "turn it into a user defined TorchScript class?"));
+        }
+        res = toIValue(obj, classType);
+      }
+      // check if the classType conform with the interface or not
+      std::stringstream why_not;
+      if (!classType->isSubtypeOfExt(interfaceType, &why_not)) {
+        throw py::cast_error(c10::str(
+            "Object ",
+            py::str(obj),
+            " is not compatible with interface ",
+            interfaceType->repr_str(),
+            "\n",
+            why_not.str()));
+      }
+      return res;
+    }
+    case TypeKind::NumberType: {
+      if (THPDtype_Check(obj.ptr())) {
+        auto dtype = reinterpret_cast<THPDtype*>(obj.ptr());
+        return static_cast<int64_t>(dtype->scalar_type);
+      }
+      if (THPQScheme_Check(obj.ptr())) {
+        auto qscheme = reinterpret_cast<THPQScheme*>(obj.ptr());
+        return static_cast<uint8_t>(qscheme->qscheme);
+      }
+      if (THPLayout_Check(obj.ptr())) {
+        auto layout = reinterpret_cast<THPLayout*>(obj.ptr());
+        return static_cast<int8_t>(layout->layout);
+      }
+      if (py::isinstance<py::int_>(obj)) {
+        return py::cast<int64_t>(obj);
+      } else if (py::isinstance<py::float_>(obj)) {
+        return py::cast<double>(obj);
+      } else {
+        throw py::cast_error(
+            c10::str("Cannot cast ", py::str(obj), " to ", type->repr_str()));
+      }
+    }
+    case TypeKind::RRefType: {
+#ifdef USE_RPC
+      return obj.cast<torch::distributed::rpc::PyRRef>().toIValue();
+#else
+      AT_ERROR("RRef is only supported with the distributed package");
+#endif
+    } break;
+    case TypeKind::PyObjectType: {
+      return c10::ivalue::ConcretePyObjectHolder::create(obj);
+    }
+    case TypeKind::CapsuleType: {
+      return IValue::make_capsule(py::cast<c10::Capsule>(obj).obj_ptr);
+    }
+    case TypeKind::FutureType: {
+      return obj.cast<std::shared_ptr<PythonFutureWrapper>>()->fut;
+    }
+    case TypeKind::AnyType:
+      return toTypeInferredIValue(obj);
+    case TypeKind::FunctionType:
+    case TypeKind::GeneratorType:
+    case TypeKind::QuantizerType:
+    case TypeKind::VarType:
+    case TypeKind::QSchemeType:
+    case TypeKind::AnyListType:
+    case TypeKind::AnyTupleType:
+    case TypeKind::AnyClassType:
+    case TypeKind::AnyEnumType:
+      break;
+    case TypeKind::EnumType:
+      EnumTypePtr enum_type = type->expect<EnumType>();
+      py::object py_obj = py::reinterpret_borrow<py::object>(obj);
+      std::string name = py::cast<std::string>(obj.attr("name"));
+      IValue value = toIValue(obj.attr("value"), enum_type->getValueType(), {});
+      auto enum_holder =
+          c10::make_intrusive<c10::ivalue::EnumHolder>(enum_type, name, value);
+      return IValue(enum_holder);
+  }
+  throw py::cast_error(c10::str(
+      "toIValue() cannot handle converting to type: ", type->repr_str()));
+}
 
 // Small wrapper around getting the type name string from Python to make
 // types easier to interpret, e.g. give the structural type for a NamedTuple
