--- conflicted
+++ resolved
@@ -1274,12 +1274,8 @@
   // Extract bodies for all the loops after distribution.
   std::vector<Block*> new_loop_bodies;
   auto new_loop_body = new Block({});
-<<<<<<< HEAD
-  while (auto s = loop->body()->front()) {
-=======
   while (!loop->body()->empty()) {
     auto s = loop->body()->front();
->>>>>>> 8be5b1ca
     loop->body()->remove_stmt(s);
     new_loop_body->append_stmt(s);
     if (pivots.count(s)) {
@@ -1767,15 +1763,12 @@
   p->replace_stmt(f, *unrolled);
 }
 
-<<<<<<< HEAD
-=======
 void LoopNest::unroll(For* f) {
   // NOLINTNEXTLINE(cppcoreguidelines-init-variables)
   Stmt* unrolled;
   unroll(f, &unrolled);
 }
 
->>>>>>> 8be5b1ca
 bool LoopNest::normalize(For* f) {
   if (!f) {
     throw malformed_input("normalize attempted on null loop");
