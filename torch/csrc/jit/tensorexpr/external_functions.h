#pragma once

#include <ATen/Functions.h>
#include <c10/macros/Macros.h>
#include <torch/csrc/WindowsTorchApiMacro.h>
#include <cstdint>
#include <vector>

#define FOR_ALL_EXTERNAL_FUNCTIONS(_) \
  _(nnc_aten_conv2d)                  \
  _(nnc_aten_matmul)                  \
  _(nnc_aten_mv)                      \
  _(nnc_aten_mm)                      \
  _(nnc_aten_adaptive_avg_pool2d)     \
  _(nnc_aten_mean)                    \
  _(nnc_aten_addmm)                   \
  _(nnc_aten_quantized_conv2d)        \
  _(nnc_aten_quantized_conv2d_relu)   \
  _(nnc_aten_quantized_add)           \
<<<<<<< HEAD
=======
  _(nnc_aten_quantized_cat)           \
  _(nnc_aten_quantized_mul)           \
  _(nnc_aten_quantized_mul_scalar)    \
  _(nnc_aten_quantized_relu)          \
  _(nnc_aten_quantized_sigmoid)       \
>>>>>>> bede18b0
  _(nnc_aten_quantize_per_tensor)     \
  _(nnc_aten_dequantize)              \
  _(nnc_aten_upsample_nearest2d)

#define DECLARE_EXTERNAL_FUNCTION(NAME) \
  TORCH_API void NAME(                  \
      int64_t bufs_num,                 \
      void** buf_data,                  \
      int64_t* buf_ranks,               \
      int64_t* buf_dims,                \
      int64_t* buf_strides,             \
      int8_t* buf_dtypes,               \
      int64_t args_num,                 \
      int64_t* extra_args);

namespace torch {
namespace jit {
namespace tensorexpr {

std::vector<at::Tensor> constructTensors(
    int64_t bufs_num,
    void** buf_data,
    int64_t* buf_ranks,
    int64_t* buf_dims,
    int64_t* buf_strides,
    int8_t* buf_dtypes);

#ifdef C10_MOBILE
extern "C" {
#endif

FOR_ALL_EXTERNAL_FUNCTIONS(DECLARE_EXTERNAL_FUNCTION)

#ifdef C10_MOBILE
} // extern "C"
#endif

} // namespace tensorexpr
} // namespace jit
} // namespace torch

#undef DECLARE_EXTERNAL_FUNCTION<|MERGE_RESOLUTION|>--- conflicted
+++ resolved
@@ -14,17 +14,17 @@
   _(nnc_aten_adaptive_avg_pool2d)     \
   _(nnc_aten_mean)                    \
   _(nnc_aten_addmm)                   \
+  _(nnc_aten_quantized_conv1d)        \
   _(nnc_aten_quantized_conv2d)        \
   _(nnc_aten_quantized_conv2d_relu)   \
+  _(nnc_aten_quantized_linear)        \
+  _(nnc_aten_quantized_linear_relu)   \
   _(nnc_aten_quantized_add)           \
-<<<<<<< HEAD
-=======
   _(nnc_aten_quantized_cat)           \
   _(nnc_aten_quantized_mul)           \
   _(nnc_aten_quantized_mul_scalar)    \
   _(nnc_aten_quantized_relu)          \
   _(nnc_aten_quantized_sigmoid)       \
->>>>>>> bede18b0
   _(nnc_aten_quantize_per_tensor)     \
   _(nnc_aten_dequantize)              \
   _(nnc_aten_upsample_nearest2d)
