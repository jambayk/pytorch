--- conflicted
+++ resolved
@@ -140,13 +140,8 @@
 
   std::vector<uint8_t> compareSet(
       const std::string& key,
-<<<<<<< HEAD
-      const std::vector<uint8_t>& currentValue,
-      const std::vector<uint8_t>& newValue) override;
-=======
       const std::vector<uint8_t>& expectedValue,
       const std::vector<uint8_t>& desiredValue) override;
->>>>>>> 078fadaa
 
   std::vector<uint8_t> get(const std::string& key) override;
 
