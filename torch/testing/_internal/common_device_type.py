import copy
import gc
import inspect
import runpy
import threading
from collections import namedtuple
from enum import Enum
from functools import wraps
from typing import List, Any, ClassVar, Optional, Sequence, Tuple
import unittest
import os
import torch
from torch.testing._internal.common_utils import TestCase, TEST_WITH_ROCM, TEST_MKL, \
    skipCUDANonDefaultStreamIf, TEST_WITH_ASAN, TEST_WITH_UBSAN, TEST_WITH_TSAN, \
    IS_SANDCASTLE, IS_FBCODE, IS_REMOTE_GPU, IS_WINDOWS, DeterministicGuard, TEST_SKIP_NOARCH, \
<<<<<<< HEAD
    _TestParametrizer, dtype_name, TEST_WITH_MIOPEN_SUGGEST_NHWC
=======
    _TestParametrizer, compose_parametrize_fns, dtype_name, TEST_WITH_MIOPEN_SUGGEST_NHWC, NATIVE_DEVICES
>>>>>>> bede18b0
from torch.testing._internal.common_cuda import _get_torch_cuda_version, TEST_CUSPARSE_GENERIC
from torch.testing._internal.common_dtype import get_all_dtypes

# The implementation should be moved here as soon as the deprecation period is over.
from torch.testing._legacy import get_all_device_types  # noqa: F401

try:
    import psutil  # type: ignore[import]
    HAS_PSUTIL = True
except ImportError:
    HAS_PSUTIL = False

# Note [Writing Test Templates]
# ~~~~~~~~~~~~~~~~~~~~~~~~~~~~~
#
# This note was written shortly after the PyTorch 1.9 release.
# If you notice it's out-of-date or think it could be improved then please
# file an issue.
#
# PyTorch has its own framework for instantiating test templates. That is, for
#   taking test classes that look similar to unittest or pytest
#   compatible test classes and optionally doing the following:
#
#     - instantiating a version of the test class for each available device type
#         (often the CPU, CUDA, and META device types)
#     - further instantiating a version of each test that's always specialized
#         on the test class's device type, and optionally specialized further
#         on datatypes or operators
#
# This functionality is similar to pytest's parametrize functionality
#   (see https://docs.pytest.org/en/6.2.x/parametrize.html), but with considerable
#   additional logic that specializes the instantiated test classes for their
#   device types (see CPUTestBase and CUDATestBase below), supports a variety
#   of composable decorators that allow for test filtering and setting
#   tolerances, and allows tests parametrized by operators to instantiate
#   only the subset of device type x dtype that operator supports.
#
# This framework was built to make it easier to write tests that run on
#   multiple device types, multiple datatypes (dtypes), and for multiple
#   operators. It's also useful for controlling which tests are run. For example,
#   only tests that use a CUDA device can be run on platforms with CUDA.
#   Let's dive in with an example to get an idea for how it works:
#
# --------------------------------------------------------
# A template class (looks like a regular unittest TestCase)
# class TestClassFoo(TestCase):
#
#   # A template test that can be specialized with a device
#   # NOTE: this test case is not runnably by unittest or pytest because it
#   #   accepts an extra positional argument, "device", they do not understand
#   def test_bar(self, device):
#     pass
#
# # Function that instantiates a template class and its tests
# instantiate_device_type_tests(TestCommon, globals())
# --------------------------------------------------------
#
# In the above code example we see a template class and a single test template
#   that can be instantiated with a device. The function
#   instantiate_device_type_tests(), called at file scope, instantiates
#   new test classes, one per available device type, and new tests in those
#   classes from these templates. It actually does this by removing
#   the class TestClassFoo and replacing it with classes like TestClassFooCPU
#   and TestClassFooCUDA, instantiated test classes that inherit from CPUTestBase
#   and CUDATestBase respectively. Additional device types, like XLA,
#   (see https://github.com/pytorch/xla) can further extend the set of
#   instantiated test classes to create classes like TestClassFooXLA.
#
# The test template, test_bar(), is also instantiated. In this case the template
#   is only specialized on a device, so (depending on the available device
#   types) it might become test_bar_cpu() in TestClassFooCPU and test_bar_cuda()
#   in TestClassFooCUDA. We can think of the instantiated test classes as
#   looking like this:
#
# --------------------------------------------------------
# # An instantiated test class for the CPU device type
# class TestClassFooCPU(CPUTestBase):
#
#   # An instantiated test that calls the template with the string representation
#   #   of a device from the test class's device type
#   def test_bar_cpu(self):
#     test_bar(self, 'cpu')
#
# # An instantiated test class for the CUDA device type
# class TestClassFooCUDA(CUDATestBase):
#
#   # An instantiated test that calls the template with the string representation
#   #   of a device from the test class's device type
#   def test_bar_cuda(self):
#     test_bar(self, 'cuda:0')
# --------------------------------------------------------
#
# These instantiated test classes are discoverable and runnable by both
#   unittest and pytest. One thing that may be confusing, however, is that
#   attempting to run "test_bar" will not work, despite it appearing in the
#   original template code. This is because "test_bar" is no longer discoverable
#   after instantiate_device_type_tests() runs, as the above snippet shows.
#   Instead "test_bar_cpu" and "test_bar_cuda" may be run directly, or both
#   can be run with the option "-k test_bar".
#
# Removing the template class and adding the instantiated classes requires
#   passing "globals()" to instantiate_device_type_tests(), because it
#   edits the file's Python objects.
#
# As mentioned, tests can be additionally parametrized on dtypes or
#   operators. Datatype parametrization uses the @dtypes decorator and
#   require a test template like this:
#
# --------------------------------------------------------
# # A template test that can be specialized with a device and a datatype (dtype)
# @dtypes(torch.float32, torch.int64)
# def test_car(self, device, dtype)
#   pass
# --------------------------------------------------------
#
# If the CPU and CUDA device types are available this test would be
#   instantiated as 4 tests that cover the cross-product of the two dtypes
#   and two device types:
#
#     - test_car_cpu_float32
#     - test_car_cpu_int64
#     - test_car_cuda_float32
#     - test_car_cuda_int64
#
# The dtype is passed as a torch.dtype object.
#
# Tests parametrized on operators (actually on OpInfos, more on that in a
#   moment...) use the @ops decorator and require a test template like this:
# --------------------------------------------------------
# # A template test that can be specialized with a device, dtype, and OpInfo
# @ops(op_db)
# def test_car(self, device, dtype, op)
#   pass
# --------------------------------------------------------
#
# See the documentation for the @ops decorator below for additional details
#   on how to use it and see the note [OpInfos] in
#   common_methods_invocations.py for more details on OpInfos.
#
# A test parametrized over the entire "op_db", which contains hundreds of
#   OpInfos, will likely have hundreds or thousands of instantiations. The
#   test will be instantiated on the cross-product of device types, operators,
#   and the dtypes the operator supports on that device type. The instantiated
#   tests will have names like:
#
#     - test_car_add_cpu_float32
#     - test_car_sub_cuda_int64
#
# The first instantiated test calls the original test_car() with the OpInfo
#   for torch.add as its "op" argument, the string 'cpu' for its "device" argument,
#   and the dtype torch.float32 for is "dtype" argument. The second instantiated
#   test calls the test_car() with the OpInfo for torch.sub, a CUDA device string
#   like 'cuda:0' or 'cuda:1' for its "device" argument, and the dtype
#   torch.int64 for its "dtype argument."
#
# Clever test filtering can be very useful when working with parametrized
#   tests. "-k test_car" would run every instantiated variant of the test_car()
#   test template, and "-k test_car_add" runs every variant instantiated with
#   torch.add.
#
# It is important to use the passed device and dtype as appropriate. Use
#   helper functions like make_tensor() that require explicitly specifying
#   the device and dtype so they're not forgotten.
#
# Test templates can use a variety of composable decorators to specify
#   additional options and requirements, some are listed here:
#
#     - @deviceCountAtLeast(<minimum number of devices to run test with>)
#         Passes a list of strings representing all available devices of
#         the test class's device type as the test template's "device" argument.
#         If there are a fewer devices than the value passed to the decorator
#         the test is skipped.
#     - @dtypes(<list of tuples of dtypes>)
#         In addition to accepting multiple dtypes, the @dtypes decorator
#         can accept a sequence of tuple pairs of dtypes. The test template
#         will be called with each tuple for its "dtype" argument.
#     - @onlyNativeDeviceTypes
#         Skips the test if the device is not a native device type (currently CPU, CUDA, Meta)
#     - @onlyCPU
#         Skips the test if the device is not a CPU device
#     - @onlyCUDA
#         Skips the test if the device is not a CUDA device
#     - @skipCPUIfNoLapack
#         Skips the test if the device is a CPU device and LAPACK is not installed
#     - @skipCPUIfNoMkl
#         Skips the test if the device is a CPU device and MKL is not installed
#     - @skipCUDAIfNoMagma
#         Skips the test if the device is a CUDA device and MAGMA is not installed
#     - @skipCUDAIfRocm
#         Skips the test if the device is a CUDA device and ROCm is being used


# Note [Adding a Device Type]
# ~~~~~~~~~~~~~~~~~~~~~~~~~~~
#
# To add a device type:
#
#   (1) Create a new "TestBase" extending DeviceTypeTestBase.
#       See CPUTestBase and CUDATestBase below.
#   (2) Define the "device_type" attribute of the base to be the
#       appropriate string.
#   (3) Add logic to this file that appends your base class to
#       device_type_test_bases when your device type is available.
#   (4) (Optional) Write setUpClass/tearDownClass class methods that
#       instantiate dependencies (see MAGMA in CUDATestBase).
#   (5) (Optional) Override the "instantiate_test" method for total
#       control over how your class creates tests.
#
# setUpClass is called AFTER tests have been created and BEFORE and ONLY IF
# they are run. This makes it useful for initializing devices and dependencies.


# Note [Overriding methods in generic tests]
# ~~~~~~~~~~~~~~~~~~~~~~~~~~~~~~~~~~~~~~~~~~
#
# Device generic tests look a lot like normal test classes, but they differ
# from ordinary classes in some important ways.  In particular, overriding
# methods in generic tests doesn't work quite the way you expect.
#
#     class TestFooDeviceType(TestCase):
#         # Intention is to override
#         def assertEqual(self, x, y):
#             # This DOESN'T WORK!
#             super(TestFooDeviceType, self).assertEqual(x, y)
#
# If you try to run this code, you'll get an error saying that TestFooDeviceType
# is not in scope.  This is because after instantiating our classes, we delete
# it from the parent scope.  Instead, you need to hardcode a direct invocation
# of the desired subclass call, e.g.,
#
#     class TestFooDeviceType(TestCase):
#         # Intention is to override
#         def assertEqual(self, x, y):
#             TestCase.assertEqual(x, y)
#
# However, a less error-prone way of customizing the behavior of TestCase
# is to either (1) add your functionality to TestCase and make it toggled
# by a class attribute, or (2) create your own subclass of TestCase, and
# then inherit from it for your generic test.


def _dtype_test_suffix(dtypes):
    """ Returns the test suffix for a dtype, sequence of dtypes, or None. """
    if isinstance(dtypes, list) or isinstance(dtypes, tuple):
        if len(dtypes) == 0:
            return ''
        return '_' + '_'.join((dtype_name(d) for d in dtypes))
    elif dtypes:
        return '_{}'.format(dtype_name(dtypes))
    else:
        return ''


def _update_param_kwargs(param_kwargs, name, value):
    """ Adds a kwarg with the specified name and value to the param_kwargs dict. """
    if isinstance(value, list) or isinstance(value, tuple):
        # Make name plural (e.g. devices / dtypes) if the value is composite.
        param_kwargs['{}s'.format(name)] = value
    elif value:
        param_kwargs[name] = value

    # Leave param_kwargs as-is when value is None.


class DeviceTypeTestBase(TestCase):
    device_type: str = 'generic_device_type'

    # Flag to disable test suite early due to unrecoverable error such as CUDA error.
    _stop_test_suite = False

    # Precision is a thread-local setting since it may be overridden per test
    _tls = threading.local()
    _tls.precision = TestCase._precision
    _tls.rel_tol = TestCase._rel_tol

    @property
    def precision(self):
        return self._tls.precision

    @precision.setter
    def precision(self, prec):
        self._tls.precision = prec

    @property
    def rel_tol(self):
        return self._tls.rel_tol

    @rel_tol.setter
    def rel_tol(self, prec):
        self._tls.rel_tol = prec

    # Returns a string representing the device that single device tests should use.
    # Note: single device tests use this device exclusively.
    @classmethod
    def get_primary_device(cls):
        return cls.device_type

    # Returns a list of strings representing all available devices of this
    # device type. The primary device must be the first string in the list
    # and the list must contain no duplicates.
    # Note: UNSTABLE API. Will be replaced once PyTorch has a device generic
    #   mechanism of acquiring all available devices.
    @classmethod
    def get_all_devices(cls):
        return [cls.get_primary_device()]

    # Returns the dtypes the test has requested.
    # Prefers device-specific dtype specifications over generic ones.
    @classmethod
    def _get_dtypes(cls, test):
        if not hasattr(test, 'dtypes'):
            return None

        default_dtypes = test.dtypes.get('all')
        msg = f"@dtypes is mandatory when using @dtypesIf however '{test.__name__}' didn't specify it"
        assert default_dtypes is not None, msg

        return test.dtypes.get(cls.device_type, default_dtypes)

    def _get_precision_override(self, test, dtype):
        if not hasattr(test, 'precision_overrides'):
            return self.precision
        return test.precision_overrides.get(dtype, self.precision)

    def _get_tolerance_override(self, test, dtype):
        if not hasattr(test, 'tolerance_overrides'):
            return self.precision, self.rel_tol
        return test.tolerance_overrides.get(dtype, tol(self.precision, self.rel_tol))

    def _apply_precision_override_for_test(self, test, param_kwargs):
        dtype = param_kwargs['dtype'] if 'dtype' in param_kwargs else None
        dtype = param_kwargs['dtypes'] if 'dtypes' in param_kwargs else dtype
        if dtype:
            self.precision = self._get_precision_override(test, dtype)
            self.precision, self.rel_tol = self._get_tolerance_override(test, dtype)

    # Creates device-specific tests.
    @classmethod
    def instantiate_test(cls, name, test, *, generic_cls=None):

        def instantiate_test_helper(cls, name, *, test, param_kwargs=None):
            # Constructs the test
            @wraps(test)
            def instantiated_test(self, param_kwargs=param_kwargs):
                # Add the device param kwarg if the test needs device or devices.
                param_kwargs = {} if param_kwargs is None else param_kwargs
                test_sig_params = inspect.signature(test).parameters
                if 'device' in test_sig_params or 'devices' in test_sig_params:
                    device_arg: str = cls.get_primary_device()
                    if hasattr(test, 'num_required_devices'):
                        device_arg = cls.get_all_devices()
                    _update_param_kwargs(param_kwargs, 'device', device_arg)

                # Sets precision and runs test
                # Note: precision is reset after the test is run
                guard_precision = self.precision
                guard_rel_tol = self.rel_tol
                try:
                    self._apply_precision_override_for_test(test, param_kwargs)
                    result = test(self, **param_kwargs)
                except RuntimeError as rte:
                    # check if rte should stop entire test suite.
                    self._stop_test_suite = self._should_stop_test_suite()
                    # raise the runtime error as is for the test suite to record.
                    raise rte
                finally:
                    self.precision = guard_precision
                    self.rel_tol = guard_rel_tol

                return result

            assert not hasattr(cls, name), "Redefinition of test {0}".format(name)
            setattr(cls, name, instantiated_test)

        # Handles tests that need parametrization (e.g. those that run across a set of
        # ops / modules using the @ops or @modules decorators).

        def default_parametrize_fn(test, generic_cls, cls):
            # By default, parametrize only over device.
            test_suffix = cls.device_type
            yield (test, test_suffix, {})

        parametrize_fn = test.parametrize_fn if hasattr(test, 'parametrize_fn') else default_parametrize_fn
        for (test, test_suffix, param_kwargs) in parametrize_fn(test, generic_cls, cls):
            if hasattr(test, 'handles_dtypes') and test.handles_dtypes:
                full_name = '{}_{}'.format(name, test_suffix)
                instantiate_test_helper(cls=cls, name=full_name, test=test, param_kwargs=param_kwargs)
            else:
                # The parametrize_fn doesn't handle dtypes internally; handle them here instead by generating
                # a test per dtype.
                dtypes = cls._get_dtypes(test)
                dtypes = tuple(dtypes) if dtypes is not None else (None,)
                for dtype in dtypes:
                    all_param_kwargs = dict(param_kwargs)
                    _update_param_kwargs(all_param_kwargs, 'dtype', dtype)
                    full_name = '{}_{}{}'.format(name, test_suffix, _dtype_test_suffix(dtype))
                    instantiate_test_helper(cls=cls, name=full_name, test=test, param_kwargs=all_param_kwargs)

    def run(self, result=None):
        super().run(result=result)
        # Early terminate test if _stop_test_suite is set.
        if self._stop_test_suite:
            result.stop()


class CPUTestBase(DeviceTypeTestBase):
    device_type = 'cpu'

    # No critical error should stop CPU test suite
    def _should_stop_test_suite(self):
        return False

# The meta device represents tensors that don't have any storage; they have
# all metadata (size, dtype, strides) but they don't actually do any compute
class MetaTestBase(DeviceTypeTestBase):
    device_type = 'meta'
    _ignore_not_implemented_error = True

    def _should_stop_test_suite(self):
        return False

class CUDATestBase(DeviceTypeTestBase):
    device_type = 'cuda'
    _do_cuda_memory_leak_check = True
    _do_cuda_non_default_stream = True
    primary_device: ClassVar[str]
    cudnn_version: ClassVar[Any]
    no_magma: ClassVar[bool]
    no_cudnn: ClassVar[bool]

    def has_cudnn(self):
        return not self.no_cudnn

    @classmethod
    def get_primary_device(cls):
        return cls.primary_device

    @classmethod
    def get_all_devices(cls):
        primary_device_idx = int(cls.get_primary_device().split(':')[1])
        num_devices = torch.cuda.device_count()

        prim_device = cls.get_primary_device()
        cuda_str = 'cuda:{0}'
        non_primary_devices = [cuda_str.format(idx) for idx in range(num_devices) if idx != primary_device_idx]
        return [prim_device] + non_primary_devices

    @classmethod
    def setUpClass(cls):
        # has_magma shows up after cuda is initialized
        t = torch.ones(1).cuda()
        cls.no_magma = not torch.cuda.has_magma

        # Determines if cuDNN is available and its version
        cls.no_cudnn = not torch.backends.cudnn.is_acceptable(t)
        cls.cudnn_version = None if cls.no_cudnn else torch.backends.cudnn.version()

        # Acquires the current device as the primary (test) device
        cls.primary_device = 'cuda:{0}'.format(torch.cuda.current_device())


# Adds available device-type-specific test base classes
def get_device_type_test_bases():
    # set type to List[Any] due to mypy list-of-union issue:
    # https://github.com/python/mypy/issues/3351
    test_bases: List[Any] = list()

    if IS_SANDCASTLE or IS_FBCODE:
        if IS_REMOTE_GPU:
            # Skip if sanitizer is enabled
            if not TEST_WITH_ASAN and not TEST_WITH_TSAN and not TEST_WITH_UBSAN:
                test_bases.append(CUDATestBase)
        else:
            test_bases.append(CPUTestBase)
            test_bases.append(MetaTestBase)
    else:
        test_bases.append(CPUTestBase)
        if not TEST_SKIP_NOARCH:
            test_bases.append(MetaTestBase)
        if torch.cuda.is_available():
            test_bases.append(CUDATestBase)

    return test_bases


device_type_test_bases = get_device_type_test_bases()


def filter_desired_device_types(device_type_test_bases, except_for=None, only_for=None):
    # device type cannot appear in both except_for and only_for
    intersect = set(except_for if except_for else []) & set(only_for if only_for else [])
    assert not intersect, f"device ({intersect}) appeared in both except_for and only_for"

    if except_for:
        device_type_test_bases = filter(
            lambda x: x.device_type not in except_for, device_type_test_bases)
    if only_for:
        device_type_test_bases = filter(
            lambda x: x.device_type in only_for, device_type_test_bases)

    return list(device_type_test_bases)


# Note [How to extend DeviceTypeTestBase to add new test device]
# The following logic optionally allows downstream projects like pytorch/xla to
# add more test devices.
# Instructions:
#  - Add a python file (e.g. pytorch/xla/test/pytorch_test_base.py) in downstream project.
#    - Inside the file, one should inherit from `DeviceTypeTestBase` class and define
#      a new DeviceTypeTest class (e.g. `XLATestBase`) with proper implementation of
#      `instantiate_test` method.
#    - DO NOT import common_device_type inside the file.
#      `runpy.run_path` with `globals()` already properly setup the context so that
#      `DeviceTypeTestBase` is already available.
#    - Set a top-level variable `TEST_CLASS` equal to your new class.
#      E.g. TEST_CLASS = XLATensorBase
#  - To run tests with new device type, set `TORCH_TEST_DEVICE` env variable to path
#    to this file. Multiple paths can be separated by `:`.
# See pytorch/xla/test/pytorch_test_base.py for a more detailed example.
_TORCH_TEST_DEVICES = os.environ.get('TORCH_TEST_DEVICES', None)
if _TORCH_TEST_DEVICES:
    for path in _TORCH_TEST_DEVICES.split(':'):
        # runpy (a stdlib module) lacks annotations
        mod = runpy.run_path(path, init_globals=globals())  # type: ignore[func-returns-value]
        device_type_test_bases.append(mod['TEST_CLASS'])


PYTORCH_CUDA_MEMCHECK = os.getenv('PYTORCH_CUDA_MEMCHECK', '0') == '1'

PYTORCH_TESTING_DEVICE_ONLY_FOR_KEY = 'PYTORCH_TESTING_DEVICE_ONLY_FOR'
PYTORCH_TESTING_DEVICE_EXCEPT_FOR_KEY = 'PYTORCH_TESTING_DEVICE_EXCEPT_FOR'


# Adds 'instantiated' device-specific test cases to the given scope.
# The tests in these test cases are derived from the generic tests in
# generic_test_class.
# See note "Generic Device Type Testing."
def instantiate_device_type_tests(generic_test_class, scope, except_for=None, only_for=None):
    # Removes the generic test class from its enclosing scope so its tests
    # are not discoverable.
    del scope[generic_test_class.__name__]

    # Creates an 'empty' version of the generic_test_class
    # Note: we don't inherit from the generic_test_class directly because
    #   that would add its tests to our test classes and they would be
    #   discovered (despite not being runnable). Inherited methods also
    #   can't be removed later, and we can't rely on load_tests because
    #   pytest doesn't support it (as of this writing).
    empty_name = generic_test_class.__name__ + "_base"
    empty_class = type(empty_name, generic_test_class.__bases__, {})

    # Acquires members names
    # See Note [Overriding methods in generic tests]
    generic_members = set(generic_test_class.__dict__.keys()) - set(empty_class.__dict__.keys())
    generic_tests = [x for x in generic_members if x.startswith('test')]

    # Filter out the device types based on user inputs
    desired_device_type_test_bases = filter_desired_device_types(device_type_test_bases,
                                                                 except_for, only_for)

    def split_if_not_empty(x: str):
        return x.split(",") if len(x) != 0 else []

    # Filter out the device types based on environment variables if available
    # Usage:
    # export PYTORCH_TESTING_DEVICE_ONLY_FOR=cuda,cpu
    # export PYTORCH_TESTING_DEVICE_EXCEPT_FOR=xla
    env_only_for = split_if_not_empty(os.getenv(PYTORCH_TESTING_DEVICE_ONLY_FOR_KEY, ''))
    env_except_for = split_if_not_empty(os.getenv(PYTORCH_TESTING_DEVICE_EXCEPT_FOR_KEY, ''))

    desired_device_type_test_bases = filter_desired_device_types(desired_device_type_test_bases,
                                                                 env_except_for, env_only_for)


    # Creates device-specific test cases
    for base in desired_device_type_test_bases:
        # Special-case for ROCm testing -- only test for 'cuda' i.e. ROCm device by default
        # The except_for and only_for cases were already checked above. At this point we only need to check 'cuda'.
        if TEST_WITH_ROCM and base.device_type != 'cuda':
            continue

        class_name = generic_test_class.__name__ + base.device_type.upper()

        # type set to Any and suppressed due to unsupport runtime class:
        # https://github.com/python/mypy/wiki/Unsupported-Python-Features
        device_type_test_class: Any = type(class_name, (base, empty_class), {})

        for name in generic_members:
            if name in generic_tests:  # Instantiates test member
                test = getattr(generic_test_class, name)
                # XLA-compat shim (XLA's instantiate_test takes doesn't take generic_cls)
                sig = inspect.signature(device_type_test_class.instantiate_test)
                if len(sig.parameters) == 3:
                    # Instantiates the device-specific tests
                    device_type_test_class.instantiate_test(name, copy.deepcopy(test), generic_cls=generic_test_class)
                else:
                    device_type_test_class.instantiate_test(name, copy.deepcopy(test))
            else:  # Ports non-test member
                assert name not in device_type_test_class.__dict__, "Redefinition of directly defined member {0}".format(name)
                nontest = getattr(generic_test_class, name)
                setattr(device_type_test_class, name, nontest)

        # Mimics defining the instantiated class in the caller's file
        # by setting its module to the given class's and adding
        # the module to the given scope.
        # This lets the instantiated class be discovered by unittest.
        device_type_test_class.__module__ = generic_test_class.__module__
        scope[class_name] = device_type_test_class


# Category of dtypes to run an OpInfo-based test for
# Example use: @ops(dtype=OpDTypes.supported)
#
# There are 6 categories:
# - basic: The dtypes the operator wants to be tested on by default. This will be
#          a subset of the types supported by the operator.
# - supported: Every dtype supported by the operator. Use for exhaustive
#              testing of all dtypes.
# - unsupported: Run tests on dtypes not supported by the operator. e.g. for
#                testing the operator raises an error and doesn't crash.
# - supported_backward: Every dtype supported by the operator's backward pass.
# - unsupported_backward: Run tests on dtypes not supported by the operator's backward pass.
# - none: Useful for tests that are not dtype-specific. No dtype will be passed to the test
#         when this is selected.
class OpDTypes(Enum):
    basic = 0  # Test the basic set of dtypes (default)
    supported = 1  # Test all supported dtypes
    unsupported = 2  # Test only unsupported dtypes
    supported_backward = 3  # Test all supported backward dtypes
    unsupported_backward = 4  # Test only unsupported backward dtypes
    none = 5  # Instantiate no dtype variants (no dtype kwarg needed)


# Decorator that defines the OpInfos a test template should be instantiated for.
#
# Example usage:
#
# @ops(unary_ufuncs)
# def test_numerics(self, device, dtype, op):
#   <test_code>
#
# This will instantiate variants of test_numerics for each given OpInfo,
# on each device the OpInfo's operator supports, and for every dtype supported by
# that operator. There are a few caveats to the dtype rule, explained below.
#
# First, if the OpInfo defines "default_test_dtypes" then the test
# is instantiated for the intersection of default_test_dtypes and the
# dtypes the operator supports. Second, the @ops decorator can accept two
# additional arguments, "dtypes" and "allowed_dtypes". If "dtypes" is specified
# then the test variants are instantiated for those dtypes, regardless of
# what the operator supports. If given "allowed_dtypes" then test variants
# are instantiated only for the intersection of allowed_dtypes and the dtypes
# they would otherwise be instantiated with. That is, allowed_dtypes composes
# with the options listed above and below.
#
# The "dtypes" argument can also accept additional values (see OpDTypes above):
#   OpDTypes.supported - the test is instantiated for all dtypes the operator
#     supports
#   OpDTypes.unsupported - the test is instantiated for all dtypes the operator
#     doesn't support
#   OpDTypes.supported_backward - the test is instantiated for all dtypes the
#     operator's gradient formula supports
#   OpDTypes.unsupported_backward - the test is instantiated for all dtypes the
#     operator's gradient formula doesn't support
#   OpDTypes.none - the test is instantied without any dtype. The test signature
#     should not include a dtype kwarg in this case.
#
# These options allow tests to have considerable control over the dtypes
#   they're instantiated for. Finally, the @dtypes decorator composes with the
#   @ops decorator, and works the same as the "dtypes" argument to @ops.

class ops(_TestParametrizer):
    def __init__(self, op_list, *, dtypes: OpDTypes = OpDTypes.basic,
                 allowed_dtypes: Optional[Sequence[torch.dtype]] = None):
        super().__init__(handles_dtypes=True)
        self.op_list = op_list
        self.opinfo_dtypes = dtypes
        self.allowed_dtypes = set(allowed_dtypes) if allowed_dtypes is not None else None

    def _parametrize_test(self, test, generic_cls, device_cls):
        """ Parameterizes the given test function across each op and its associated dtypes. """
        for op in self.op_list:
            # Acquires dtypes, using the op data if unspecified
            dtypes = device_cls._get_dtypes(test)
            if dtypes is None:
                if self.opinfo_dtypes == OpDTypes.unsupported_backward:
                    dtypes = set(get_all_dtypes()).difference(op.supported_backward_dtypes(device_cls.device_type))
                elif self.opinfo_dtypes == OpDTypes.supported_backward:
                    dtypes = op.supported_backward_dtypes(device_cls.device_type)
                elif self.opinfo_dtypes == OpDTypes.unsupported:
                    dtypes = set(get_all_dtypes()).difference(op.supported_dtypes(device_cls.device_type))
                elif self.opinfo_dtypes == OpDTypes.supported:
                    dtypes = op.supported_dtypes(device_cls.device_type)
                elif self.opinfo_dtypes == OpDTypes.basic:
                    dtypes = op.default_test_dtypes(device_cls.device_type)
                elif self.opinfo_dtypes == OpDTypes.none:
                    dtypes = [None]
                else:
                    raise RuntimeError(f"Unknown OpDType: {self.opinfo_dtypes}")

                if self.allowed_dtypes is not None:
                    dtypes = dtypes.intersection(self.allowed_dtypes)
            else:
                assert self.allowed_dtypes is None, "ops(allowed_dtypes=[...]) and the dtypes decorator are incompatible"
                assert self.opinfo_dtypes == OpDTypes.basic, "ops(dtypes=...) and the dtypes decorator are incompatible"

            for dtype in dtypes:
                # Construct the test name.
                test_name = '{}{}_{}{}'.format(op.name.replace('.', '_'),
                                               '_' + op.variant_test_name if op.variant_test_name else '',
                                               device_cls.device_type,
                                               _dtype_test_suffix(dtype))

                # Construct parameter kwargs to pass to the test.
                param_kwargs = {'op': op}
                _update_param_kwargs(param_kwargs, 'dtype', dtype)

                # Wraps instantiated test with op decorators
                # NOTE: test_wrapper exists because we don't want to apply
                #   op-specific decorators to the original test.
                #   Test-specific decorators are applied to the original test,
                #   however.
                try:
                    @wraps(test)
                    def test_wrapper(*args, **kwargs):
                        return test(*args, **kwargs)

                    for decorator in op.get_decorators(
                            generic_cls.__name__, test.__name__, device_cls.device_type, dtype):
                        test_wrapper = decorator(test_wrapper)

                    yield (test_wrapper, test_name, param_kwargs)
                except Exception as ex:
                    # Provides an error message for debugging before rethrowing the exception
                    print("Failed to instantiate {0} for op {1}!".format(test_name, op.name))
                    raise ex

# Decorator that skips a test if the given condition is true.
# Notes:
#   (1) Skip conditions stack.
#   (2) Skip conditions can be bools or strings. If a string the
#       test base must have defined the corresponding attribute to be False
#       for the test to run. If you want to use a string argument you should
#       probably define a new decorator instead (see below).
#   (3) Prefer the existing decorators to defining the 'device_type' kwarg.
class skipIf(object):

    def __init__(self, dep, reason, device_type=None):
        self.dep = dep
        self.reason = reason
        self.device_type = device_type

    def __call__(self, fn):

        @wraps(fn)
        def dep_fn(slf, *args, **kwargs):
            if self.device_type is None or self.device_type == slf.device_type:
                if (isinstance(self.dep, str) and getattr(slf, self.dep, True)) or (isinstance(self.dep, bool) and self.dep):
                    raise unittest.SkipTest(self.reason)

            return fn(slf, *args, **kwargs)
        return dep_fn


# Skips a test on CPU if the condition is true.
class skipCPUIf(skipIf):

    def __init__(self, dep, reason):
        super().__init__(dep, reason, device_type='cpu')


# Skips a test on CUDA if the condition is true.
class skipCUDAIf(skipIf):

    def __init__(self, dep, reason):
        super().__init__(dep, reason, device_type='cuda')

# Skips a test on Meta if the condition is true.
class skipMetaIf(skipIf):

    def __init__(self, dep, reason):
        super().__init__(dep, reason, device_type='meta')

# Skips a test on XLA if the condition is true.
class skipXLAIf(skipIf):

    def __init__(self, dep, reason):
        super().__init__(dep, reason, device_type='xla')


def _has_sufficient_memory(device, size):
    if torch.device(device).type == 'cuda':
        if not torch.cuda.is_available():
            return False
        gc.collect()
        torch.cuda.empty_cache()
        return torch.cuda.get_device_properties(device).total_memory - torch.cuda.memory_allocated(device) >= size

    if device == 'xla':
        raise unittest.SkipTest('TODO: Memory availability checks for XLA?')

    if device != 'cpu':
        raise unittest.SkipTest('Unknown device type')

    # CPU
    if not HAS_PSUTIL:
        raise unittest.SkipTest('Need psutil to determine if memory is sufficient')

    # The sanitizers have significant memory overheads
    if TEST_WITH_ASAN or TEST_WITH_TSAN or TEST_WITH_UBSAN:
        effective_size = size * 10
    else:
        effective_size = size

    if psutil.virtual_memory().available < effective_size:
        gc.collect()
    return psutil.virtual_memory().available >= effective_size


def largeTensorTest(size, device=None):
    """Skip test if the device has insufficient memory to run the test

    size may be a number of bytes, a string of the form "N GB", or a callable

    If the test is a device generic test, available memory on the primary device will be checked.
    It can also be overriden by the optional `device=` argument.
    In other tests, the `device=` argument needs to be specified.
    """
    if isinstance(size, str):
        assert size.endswith("GB") or size.endswith("gb"), "only bytes or GB supported"
        size = 1024 ** 3 * int(size[:-2])

    def inner(fn):
        @wraps(fn)
        def dep_fn(self, *args, **kwargs):
            size_bytes = size(self, *args, **kwargs) if callable(size) else size
            _device = device if device is not None else self.get_primary_device()
            if not _has_sufficient_memory(_device, size_bytes):
                raise unittest.SkipTest('Insufficient {} memory'.format(_device))

            return fn(self, *args, **kwargs)
        return dep_fn
    return inner


class expectedFailure(object):

    def __init__(self, device_type):
        self.device_type = device_type

    def __call__(self, fn):

        @wraps(fn)
        def efail_fn(slf, *args, **kwargs):
            if self.device_type is None or self.device_type == slf.device_type:
                try:
                    fn(slf, *args, **kwargs)
                except Exception:
                    return
                else:
                    slf.fail('expected test to fail, but it passed')

            return fn(slf, *args, **kwargs)
        return efail_fn


class onlyOn(object):

    def __init__(self, device_type):
        self.device_type = device_type

    def __call__(self, fn):

        @wraps(fn)
        def only_fn(slf, *args, **kwargs):
            if self.device_type != slf.device_type:
                reason = "Only runs on {0}".format(self.device_type)
                raise unittest.SkipTest(reason)

            return fn(slf, *args, **kwargs)

        return only_fn


# Decorator that provides all available devices of the device type to the test
# as a list of strings instead of providing a single device string.
# Skips the test if the number of available devices of the variant's device
# type is less than the 'num_required_devices' arg.
class deviceCountAtLeast(object):

    def __init__(self, num_required_devices):
        self.num_required_devices = num_required_devices

    def __call__(self, fn):
        assert not hasattr(fn, 'num_required_devices'), "deviceCountAtLeast redefinition for {0}".format(fn.__name__)
        fn.num_required_devices = self.num_required_devices

        @wraps(fn)
        def multi_fn(slf, devices, *args, **kwargs):
            if len(devices) < self.num_required_devices:
                reason = "fewer than {0} devices detected".format(self.num_required_devices)
                raise unittest.SkipTest(reason)

            return fn(slf, devices, *args, **kwargs)

        return multi_fn

# Only runs the test on the native device type (currently CPU, CUDA, Meta)
def onlyNativeDeviceTypes(fn):
    @wraps(fn)
    def only_fn(self, *args, **kwargs):
        if self.device_type not in NATIVE_DEVICES:
            reason = "onlyNativeDeviceTypes: doesn't run on {0}".format(self.device_type)
            raise unittest.SkipTest(reason)

        return fn(self, *args, **kwargs)

    return only_fn

# Specifies per-dtype precision overrides.
# Ex.
#
# @precisionOverride({torch.half : 1e-2, torch.float : 1e-4})
# @dtypes(torch.half, torch.float, torch.double)
# def test_X(self, device, dtype):
#   ...
#
# When the test is instantiated its class's precision will be set to the
# corresponding override, if it exists.
# self.precision can be accessed directly, and it also controls the behavior of
# functions like self.assertEqual().
#
# Note that self.precision is a scalar value, so if you require multiple
# precisions (or are working with multiple dtypes) they should be specified
# explicitly and computed using self.precision (e.g.
# self.precision *2, max(1, self.precision)).
class precisionOverride(object):

    def __init__(self, d):
        assert isinstance(d, dict), "precisionOverride not given a dtype : precision dict!"
        for dtype, prec in d.items():
            assert isinstance(dtype, torch.dtype), "precisionOverride given unknown dtype {0}".format(dtype)

        self.d = d

    def __call__(self, fn):
        fn.precision_overrides = self.d
        return fn

# Specifies per-dtype tolerance overrides tol(atol, rtol). It has priority over
# precisionOverride.
# Ex.
#
# @toleranceOverride({torch.float : tol(atol=1e-2, rtol=1e-3},
#                     torch.double : tol{atol=1e-4, rtol = 0})
# @dtypes(torch.half, torch.float, torch.double)
# def test_X(self, device, dtype):
#   ...
#
# When the test is instantiated its class's tolerance will be set to the
# corresponding override, if it exists.
# self.rtol and self.precision can be accessed directly, and they also control
# the behavior of functions like self.assertEqual().
#
# The above example sets atol = 1e-2 and rtol = 1e-3 for torch.float and
# atol = 1e-4 and rtol = 0 for torch.double.
tol = namedtuple('tol', ['atol', 'rtol'])

class toleranceOverride(object):
    def __init__(self, d):
        assert isinstance(d, dict), "toleranceOverride not given a dtype : tol dict!"
        for dtype, prec in d.items():
            assert isinstance(dtype, torch.dtype), "toleranceOverride given unknown dtype {0}".format(dtype)
            assert isinstance(prec, tol), "toleranceOverride not given a dtype : tol dict!"

        self.d = d

    def __call__(self, fn):
        fn.tolerance_overrides = self.d
        return fn

# Decorator that instantiates a variant of the test for each given dtype.
# Notes:
#   (1) Tests that accept the dtype argument MUST use this decorator.
#   (2) Can be overridden for the CPU or CUDA, respectively, using dtypesIfCPU
#       or dtypesIfCUDA.
#   (3) Can accept an iterable of dtypes or an iterable of tuples
#       of dtypes.
# Examples:
# @dtypes(torch.float32, torch.float64)
# @dtypes((torch.long, torch.float32), (torch.int, torch.float64))
class dtypes(object):

    def __init__(self, *args, device_type="all"):
        if len(args) > 0 and isinstance(args[0], (list, tuple)):
            for arg in args:
                assert isinstance(arg, (list, tuple)), \
                    "When one dtype variant is a tuple or list, " \
                    "all dtype variants must be. " \
                    "Received non-list non-tuple dtype {0}".format(str(arg))
                assert all(isinstance(dtype, torch.dtype) for dtype in arg), "Unknown dtype in {0}".format(str(arg))
        else:
            assert all(isinstance(arg, torch.dtype) for arg in args), "Unknown dtype in {0}".format(str(args))

        self.args = args
        self.device_type = device_type

    def __call__(self, fn):
        d = getattr(fn, 'dtypes', {})
        assert self.device_type not in d, "dtypes redefinition for {0}".format(self.device_type)
        d[self.device_type] = self.args
        fn.dtypes = d
        return fn


# Overrides specified dtypes on the CPU.
class dtypesIfCPU(dtypes):

    def __init__(self, *args):
        super().__init__(*args, device_type='cpu')


# Overrides specified dtypes on CUDA.
class dtypesIfCUDA(dtypes):

    def __init__(self, *args):
        super().__init__(*args, device_type='cuda')


def onlyCPU(fn):
    return onlyOn('cpu')(fn)


def onlyCUDA(fn):
    return onlyOn('cuda')(fn)


def disablecuDNN(fn):

    @wraps(fn)
    def disable_cudnn(self, *args, **kwargs):
        if self.device_type == 'cuda' and self.has_cudnn():
            with torch.backends.cudnn.flags(enabled=False):
                return fn(self, *args, **kwargs)
        return fn(self, *args, **kwargs)

    return disable_cudnn

def disableMkldnn(fn):

    @wraps(fn)
    def disable_mkldnn(self, *args, **kwargs):
        if torch.backends.mkldnn.is_available():
            with torch.backends.mkldnn.flags(enabled=False):
                return fn(self, *args, **kwargs)
        return fn(self, *args, **kwargs)

    return disable_mkldnn


def expectedFailureCUDA(fn):
    return expectedFailure('cuda')(fn)

def expectedFailureMeta(fn):
    return expectedFailure('meta')(fn)

def expectedFailureXLA(fn):
    return expectedFailure('xla')(fn)

# This decorator checks that the decorated function produces a nondeterministic
# alert for the expected device types
class expectedAlertNondeterministic:
    # Args:
    #
    #   caller_name (str): Name of the operation that produces the
    #       nondeterministic alert. This name is expected to appear
    #       in the error/warning message.
    #
    #   device_types (list[str], optional): If provided, the alert is
    #       expected to only be triggered for the specified devices, and
    #       no others. If None, then the alert is expected to be triggered
    #       for all devices. Default: None
    #
    def __init__(self, caller_name, device_types=None):
        if device_types is not None:
            assert isinstance(device_types, list)
            for device_type in device_types:
                assert isinstance(device_type, str)
        self.device_types = device_types
        self.error_message = caller_name + ' does not have a deterministic implementation, but you set'

    def __call__(self, fn):
        @wraps(fn)
        def efail_fn(slf, device, *args, **kwargs):
            should_alert = self.device_types is None or slf.device_type in self.device_types

            # Check that errors are thrown correctly
            with DeterministicGuard(True):
                if should_alert:
                    with slf.assertRaisesRegex(
                            RuntimeError,
                            self.error_message,
                            msg='expected a non-deterministic error, but it was not raised'):
                        fn(slf, device, *args, **kwargs)

                else:
                    # If a nondeterministic error is not expected, make sure
                    # that it is not raised
                    try:
                        return fn(slf, device, *args, **kwargs)
                    except RuntimeError as e:
                        if 'does not have a deterministic implementation' in str(e):
                            slf.fail(
                                'did not expect non-deterministic error message, '
                                + 'but got one anyway: "' + str(e) + '"')
                        # Reraise exceptions unrelated to nondeterminism
                        raise

            # Check that warnings are thrown correctly
            if should_alert:
                with DeterministicGuard(True, warn_only=True):
                    with slf.assertWarnsRegex(
                            UserWarning,
                            self.error_message):
                        fn(slf, device, *args, **kwargs)

        return efail_fn

# Skips a test on CPU if LAPACK is not available.
def skipCPUIfNoLapack(fn):
    return skipCPUIf(not torch._C.has_lapack, "PyTorch compiled without Lapack")(fn)


# Skips a test on CPU if FFT is not available.
def skipCPUIfNoFFT(fn):
    return skipCPUIf(not torch._C.has_spectral, "PyTorch is built without FFT support")(fn)


# Skips a test on CPU if MKL is not available.
def skipCPUIfNoMkl(fn):
    return skipCPUIf(not TEST_MKL, "PyTorch is built without MKL support")(fn)


# Skips a test on CPU if MKL Sparse is not available (it's not linked on Windows).
def skipCPUIfNoMklSparse(fn):
    return skipCPUIf(IS_WINDOWS or not TEST_MKL, "PyTorch is built without MKL support")(fn)


# Skips a test on CPU if mkldnn is not available.
def skipCPUIfNoMkldnn(fn):
    return skipCPUIf(not torch.backends.mkldnn.is_available(), "PyTorch is built without mkldnn support")(fn)


# Skips a test on CUDA if MAGMA is not available.
def skipCUDAIfNoMagma(fn):
    return skipCUDAIf('no_magma', "no MAGMA library detected")(skipCUDANonDefaultStreamIf(True)(fn))

def has_cusolver():
    version = _get_torch_cuda_version()
    # cuSolver is disabled on cuda < 10.1.243
    return version >= (10, 2)

# Skips a test on CUDA if cuSOLVER is not available
def skipCUDAIfNoCusolver(fn):
    return skipCUDAIf(not has_cusolver(), "cuSOLVER not available")(fn)

# Skips a test if both cuSOLVER and MAGMA are not available
def skipCUDAIfNoMagmaAndNoCusolver(fn):
    if has_cusolver():
        return fn
    else:
        # cuSolver is disabled on cuda < 10.1.243, tests depend on MAGMA
        return skipCUDAIfNoMagma(fn)

# Skips a test on CUDA when using ROCm.
def skipCUDAIfRocm(fn):
    return skipCUDAIf(TEST_WITH_ROCM, "test doesn't currently work on the ROCm stack")(fn)

# Skips a test on CUDA when not using ROCm.
def skipCUDAIfNotRocm(fn):
    return skipCUDAIf(not TEST_WITH_ROCM, "test doesn't currently work on the CUDA stack")(fn)

# Skips a test on CUDA if ROCm is unavailable or its version is lower than requested.
def skipCUDAIfRocmVersionLessThan(version=None):

    def dec_fn(fn):
        @wraps(fn)
        def wrap_fn(self, *args, **kwargs):
            if self.device_type == 'cuda':
                if not TEST_WITH_ROCM:
                    reason = "ROCm not available"
                    raise unittest.SkipTest(reason)
                rocm_version = str(torch.version.hip)
                rocm_version = rocm_version.split("-")[0]    # ignore git sha
                rocm_version_tuple = tuple(int(x) for x in rocm_version.split("."))
                if rocm_version_tuple is None or version is None or rocm_version_tuple < tuple(version):
                    reason = "ROCm {0} is available but {1} required".format(rocm_version_tuple, version)
                    raise unittest.SkipTest(reason)

            return fn(self, *args, **kwargs)

        return wrap_fn
    return dec_fn

# Skips a test on CUDA when using ROCm.
def skipCUDAIfNotMiopenSuggestNHWC(fn):
    return skipCUDAIf(not TEST_WITH_MIOPEN_SUGGEST_NHWC, "test doesn't currently work without MIOpen NHWC activation")(fn)

# Skips a test for specified CUDA versions, given in the form of a list of [major, minor]s.
def skipCUDAVersionIn(versions : List[Tuple[int, int]] = None):
    def dec_fn(fn):
        @wraps(fn)
        def wrap_fn(self, *args, **kwargs):
            version = _get_torch_cuda_version()
            if version == (0, 0):  # cpu
                return fn(self, *args, **kwargs)
            if version in (versions or []):
                reason = "test skipped for CUDA version {0}".format(version)
                raise unittest.SkipTest(reason)
            return fn(self, *args, **kwargs)

        return wrap_fn
    return dec_fn

# Skips a test on CUDA if cuDNN is unavailable or its version is lower than requested.
def skipCUDAIfCudnnVersionLessThan(version=0):

    def dec_fn(fn):
        @wraps(fn)
        def wrap_fn(self, *args, **kwargs):
            if self.device_type == 'cuda':
                if self.no_cudnn:
                    reason = "cuDNN not available"
                    raise unittest.SkipTest(reason)
                if self.cudnn_version is None or self.cudnn_version < version:
                    reason = "cuDNN version {0} is available but {1} required".format(self.cudnn_version, version)
                    raise unittest.SkipTest(reason)

            return fn(self, *args, **kwargs)

        return wrap_fn
    return dec_fn

# Skips a test on CUDA if cuSparse generic API is not available
def skipCUDAIfNoCusparseGeneric(fn):
    return skipCUDAIf(not TEST_CUSPARSE_GENERIC, "cuSparse Generic API not available")(fn)

def skipCUDAIfNoCudnn(fn):
    return skipCUDAIfCudnnVersionLessThan(0)(fn)

def skipCUDAIfMiopen(fn):
    return skipCUDAIf(torch.version.hip is not None, "Marked as skipped for MIOpen")(fn)

def skipCUDAIfNoMiopen(fn):
    return skipCUDAIf(torch.version.hip is None, "MIOpen is not available")(skipCUDAIfNoCudnn(fn))

def skipMeta(fn):
    return skipMetaIf(True, "test doesn't work with meta tensors")(fn)

def skipXLA(fn):
    return skipXLAIf(True, "Marked as skipped for XLA")(fn)<|MERGE_RESOLUTION|>--- conflicted
+++ resolved
@@ -6,18 +6,14 @@
 from collections import namedtuple
 from enum import Enum
 from functools import wraps
-from typing import List, Any, ClassVar, Optional, Sequence, Tuple
+from typing import List, Any, ClassVar, Optional, Sequence, Tuple, Union, Dict, Set
 import unittest
 import os
 import torch
 from torch.testing._internal.common_utils import TestCase, TEST_WITH_ROCM, TEST_MKL, \
     skipCUDANonDefaultStreamIf, TEST_WITH_ASAN, TEST_WITH_UBSAN, TEST_WITH_TSAN, \
     IS_SANDCASTLE, IS_FBCODE, IS_REMOTE_GPU, IS_WINDOWS, DeterministicGuard, TEST_SKIP_NOARCH, \
-<<<<<<< HEAD
-    _TestParametrizer, dtype_name, TEST_WITH_MIOPEN_SUGGEST_NHWC
-=======
     _TestParametrizer, compose_parametrize_fns, dtype_name, TEST_WITH_MIOPEN_SUGGEST_NHWC, NATIVE_DEVICES
->>>>>>> bede18b0
 from torch.testing._internal.common_cuda import _get_torch_cuda_version, TEST_CUSPARSE_GENERIC
 from torch.testing._internal.common_dtype import get_all_dtypes
 
@@ -392,29 +388,41 @@
             assert not hasattr(cls, name), "Redefinition of test {0}".format(name)
             setattr(cls, name, instantiated_test)
 
-        # Handles tests that need parametrization (e.g. those that run across a set of
-        # ops / modules using the @ops or @modules decorators).
-
-        def default_parametrize_fn(test, generic_cls, cls):
-            # By default, parametrize only over device.
-            test_suffix = cls.device_type
-            yield (test, test_suffix, {})
-
+        def default_parametrize_fn(test, generic_cls, device_cls):
+            # By default, no parametrization is needed.
+            yield (test, '', {})
+
+        # Parametrization decorators set the parametrize_fn attribute on the test.
         parametrize_fn = test.parametrize_fn if hasattr(test, 'parametrize_fn') else default_parametrize_fn
+
+        # If one of the @dtypes* decorators is present, also parametrize over the dtypes set by it.
+        dtypes = cls._get_dtypes(test)
+        if dtypes is not None:
+
+            def dtype_parametrize_fn(test, generic_cls, device_cls, dtypes=dtypes):
+                for dtype in dtypes:
+                    param_kwargs: Dict[str, Any] = {}
+                    _update_param_kwargs(param_kwargs, "dtype", dtype)
+
+                    # Note that an empty test suffix is set here so that the dtype can be appended
+                    # later after the device.
+                    yield (test, '', param_kwargs)
+
+            parametrize_fn = compose_parametrize_fns(dtype_parametrize_fn, parametrize_fn)
+
+        # Instantiate the parametrized tests.
         for (test, test_suffix, param_kwargs) in parametrize_fn(test, generic_cls, cls):
-            if hasattr(test, 'handles_dtypes') and test.handles_dtypes:
-                full_name = '{}_{}'.format(name, test_suffix)
-                instantiate_test_helper(cls=cls, name=full_name, test=test, param_kwargs=param_kwargs)
-            else:
-                # The parametrize_fn doesn't handle dtypes internally; handle them here instead by generating
-                # a test per dtype.
-                dtypes = cls._get_dtypes(test)
-                dtypes = tuple(dtypes) if dtypes is not None else (None,)
-                for dtype in dtypes:
-                    all_param_kwargs = dict(param_kwargs)
-                    _update_param_kwargs(all_param_kwargs, 'dtype', dtype)
-                    full_name = '{}_{}{}'.format(name, test_suffix, _dtype_test_suffix(dtype))
-                    instantiate_test_helper(cls=cls, name=full_name, test=test, param_kwargs=all_param_kwargs)
+            test_suffix = '' if test_suffix == '' else '_' + test_suffix
+            device_suffix = '_' + cls.device_type
+
+            # Note: device and dtype suffix placement
+            # Special handling here to place dtype(s) after device according to test name convention.
+            dtype_kwarg = None
+            if 'dtype' in param_kwargs or 'dtypes' in param_kwargs:
+                dtype_kwarg = param_kwargs['dtypes'] if 'dtypes' in param_kwargs else param_kwargs['dtype']
+            test_name = '{}{}{}{}'.format(name, test_suffix, device_suffix, _dtype_test_suffix(dtype_kwarg))
+
+            instantiate_test_helper(cls=cls, name=test_name, test=test, param_kwargs=param_kwargs)
 
     def run(self, result=None):
         super().run(result=result)
@@ -686,51 +694,50 @@
 #     should not include a dtype kwarg in this case.
 #
 # These options allow tests to have considerable control over the dtypes
-#   they're instantiated for. Finally, the @dtypes decorator composes with the
-#   @ops decorator, and works the same as the "dtypes" argument to @ops.
+#   they're instantiated for.
 
 class ops(_TestParametrizer):
-    def __init__(self, op_list, *, dtypes: OpDTypes = OpDTypes.basic,
+    def __init__(self, op_list, *, dtypes: Union[OpDTypes, Sequence[torch.dtype]] = OpDTypes.basic,
                  allowed_dtypes: Optional[Sequence[torch.dtype]] = None):
-        super().__init__(handles_dtypes=True)
         self.op_list = op_list
         self.opinfo_dtypes = dtypes
         self.allowed_dtypes = set(allowed_dtypes) if allowed_dtypes is not None else None
 
     def _parametrize_test(self, test, generic_cls, device_cls):
         """ Parameterizes the given test function across each op and its associated dtypes. """
+        if device_cls is None:
+            raise RuntimeError('The @ops decorator is only intended to be used in a device-specific '
+                               'context; use it with instantiate_device_type_tests() instead of '
+                               'instantiate_parametrized_tests()')
+
         for op in self.op_list:
-            # Acquires dtypes, using the op data if unspecified
-            dtypes = device_cls._get_dtypes(test)
-            if dtypes is None:
-                if self.opinfo_dtypes == OpDTypes.unsupported_backward:
-                    dtypes = set(get_all_dtypes()).difference(op.supported_backward_dtypes(device_cls.device_type))
-                elif self.opinfo_dtypes == OpDTypes.supported_backward:
-                    dtypes = op.supported_backward_dtypes(device_cls.device_type)
-                elif self.opinfo_dtypes == OpDTypes.unsupported:
-                    dtypes = set(get_all_dtypes()).difference(op.supported_dtypes(device_cls.device_type))
-                elif self.opinfo_dtypes == OpDTypes.supported:
-                    dtypes = op.supported_dtypes(device_cls.device_type)
-                elif self.opinfo_dtypes == OpDTypes.basic:
-                    dtypes = op.default_test_dtypes(device_cls.device_type)
-                elif self.opinfo_dtypes == OpDTypes.none:
-                    dtypes = [None]
-                else:
-                    raise RuntimeError(f"Unknown OpDType: {self.opinfo_dtypes}")
-
-                if self.allowed_dtypes is not None:
-                    dtypes = dtypes.intersection(self.allowed_dtypes)
+            # Determine the set of dtypes to use.
+            dtypes: Union[Set[torch.dtype], Set[None]]
+            if isinstance(self.opinfo_dtypes, Sequence):
+                dtypes = set(self.opinfo_dtypes)
+            elif self.opinfo_dtypes == OpDTypes.unsupported_backward:
+                dtypes = set(get_all_dtypes()).difference(op.supported_backward_dtypes(device_cls.device_type))
+            elif self.opinfo_dtypes == OpDTypes.supported_backward:
+                dtypes = op.supported_backward_dtypes(device_cls.device_type)
+            elif self.opinfo_dtypes == OpDTypes.unsupported:
+                dtypes = set(get_all_dtypes()).difference(op.supported_dtypes(device_cls.device_type))
+            elif self.opinfo_dtypes == OpDTypes.supported:
+                dtypes = op.supported_dtypes(device_cls.device_type)
+            elif self.opinfo_dtypes == OpDTypes.basic:
+                dtypes = op.default_test_dtypes(device_cls.device_type)
+            elif self.opinfo_dtypes == OpDTypes.none:
+                dtypes = {None}
             else:
-                assert self.allowed_dtypes is None, "ops(allowed_dtypes=[...]) and the dtypes decorator are incompatible"
-                assert self.opinfo_dtypes == OpDTypes.basic, "ops(dtypes=...) and the dtypes decorator are incompatible"
+                raise RuntimeError(f"Unknown OpDType: {self.opinfo_dtypes}")
+
+            if self.allowed_dtypes is not None:
+                dtypes = dtypes.intersection(self.allowed_dtypes)
+
+            # Construct the test name; device / dtype parts are handled outside.
+            # See [Note: device and dtype suffix placement]
+            test_name = op.formatted_name
 
             for dtype in dtypes:
-                # Construct the test name.
-                test_name = '{}{}_{}{}'.format(op.name.replace('.', '_'),
-                                               '_' + op.variant_test_name if op.variant_test_name else '',
-                                               device_cls.device_type,
-                                               _dtype_test_suffix(dtype))
-
                 # Construct parameter kwargs to pass to the test.
                 param_kwargs = {'op': op}
                 _update_param_kwargs(param_kwargs, 'dtype', dtype)
