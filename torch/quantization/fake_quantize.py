from __future__ import absolute_import, division, print_function, unicode_literals
import torch
from torch.nn import Module
from .observer import default_observer, _with_args

class FakeQuantize(Module):
    ''' Simulate the quantize and dequantize operations in training time.
    Args:
        `qconfig`: object that encodes configuration info for quantization
        `observer_module`: Observer module that records stats of weights and
        activations
        `calcqparam`: A function that calculates quantization parameters
        given the stats
    '''
<<<<<<< HEAD
    def __init__(self, observer=MinMaxObserver, quant_min=0, quant_max=255, **observer_kwargs):
=======

    def __init__(self, dtype=torch.quint8, qscheme=torch.per_tensor_affine,
                 quant_min=0, quant_max=255):
>>>>>>> f619f27a
        super(FakeQuantize, self).__init__()
        assert quant_min <= quant_max, \
            'quant_min must be less than or equal to quant_max'
        self.quant_min = quant_min
        self.quant_max = quant_max
        self.fake_quant_enabled = True
        self.observer_enabled = True
<<<<<<< HEAD
        self.observer = observer(**observer_kwargs)
        assert torch.iinfo(self.observer.dtype).min <= quant_min, 'quant_min out of bound'
        assert quant_max <= torch.iinfo(self.observer.dtype).max, 'quant_max out of bound'
=======
        self.observer = default_observer(dtype=dtype, qscheme=qscheme)
>>>>>>> f619f27a
        self.scale = None
        self.zero_point = None
        self.dtype = self.observer.dtype

    def enable_fake_quant(self, enabled=True):
        self.fake_quant_enabled = enabled
        return self

    def disable_fake_quant(self):
        return self.enable_fake_quant(False)

    def calculate_qparams(self):
        return self.observer.calculate_qparams()

    def forward(self, X):
        if self.observer_enabled:
            self.observer(X)
            scale, zero_point = self.calculate_qparams()
            self.scale, self.zero_point = float(scale), int(zero_point)
        if self.fake_quant_enabled:
            X = torch.fake_quantize_per_tensor_affine(X, self.scale, self.zero_point, self.quant_min, self.quant_max)
        return X

    with_args = classmethod(_with_args)

<<<<<<< HEAD
    def extra_repr(self):
        return 'fake_quant_enabled={}, observer_enabled={},\
            scale={}, zero_point={}'.format(
            self.fake_quant_enabled, self.observer_enabled,
            self.scale, self.zero_point)

    def _save_to_state_dict(self, destination, prefix, keep_vars):
        super(FakeQuantize, self)._save_to_state_dict(destination, prefix, keep_vars)
        destination[prefix + 'scale'] = self.scale
        destination[prefix + 'zero_point'] = self.zero_point

    def _load_from_state_dict(self, state_dict, prefix, local_metadata, strict,
                              missing_keys, unexpected_keys, error_msgs):

        self.scale = state_dict.pop(prefix + 'scale')
        self.zero_point = state_dict.pop(prefix + 'zero_point')
        super(FakeQuantize, self)._load_from_state_dict(state_dict, prefix, local_metadata, False,
                                                        missing_keys, unexpected_keys, error_msgs)

default_fake_quant = FakeQuantize
default_weight_fake_quant = FakeQuantize.with_args(observer=MinMaxObserver, quant_min=-128, quant_max=127, dtype=torch.qint8, qscheme=torch.per_tensor_symmetric)
=======
default_fake_quant = FakeQuantize

default_weight_fake_quant = FakeQuantize.with_args(dtype=torch.qint8,
                                                   qscheme=torch.per_tensor_symmetric,
                                                   quant_min=-128,
                                                   quant_max=127)
>>>>>>> f619f27a
<|MERGE_RESOLUTION|>--- conflicted
+++ resolved
@@ -1,24 +1,54 @@
 from __future__ import absolute_import, division, print_function, unicode_literals
 import torch
 from torch.nn import Module
-from .observer import default_observer, _with_args
+from .observer import MinMaxObserver, _with_args
 
 class FakeQuantize(Module):
     ''' Simulate the quantize and dequantize operations in training time.
+    The output of this module is given by
+
+    x_out = (clamp(round(x/scale + zero_point), quant_min, quant_max)-zero_point)*scale
+
+
+
+    * :attr:`scale` defines the scale factor used for quantization.
+
+    * :attr:`zero_point` specifies the quantized value to which 0 in floating point maps to
+
+    * :attr:`quant_min` specifies the minimum allowable quantized value.
+
+    * :attr:`quant_max` specifies the maximum allowable quantized value.
+
+    * :attr:`fake_quant_enable` controls the application of fake quantization on tensors, note that
+      statistics can still be updated.
+
+    * :attr:`observer_enable` controls statistics collection on tensors
+
+    * :attr:`dtype` specifies the quantized dtype that is being emulated with fake-quantization,
+     allowable values are torch.qint8 and torch.quint8. The values of quant_min and quant_max should
+     be chosen to be consistent with the dtype
+
+
     Args:
-        `qconfig`: object that encodes configuration info for quantization
-        `observer_module`: Observer module that records stats of weights and
-        activations
-        `calcqparam`: A function that calculates quantization parameters
+        observer (module): Module for observing statistics on input tensors and calculating
+        scale and zero-point.
+        quant_min (int): The minimum allowable quantized value.
+        quant_max (int): The maximum allowable quantized value.
+        observer_kwargs (optional): Arguments for the observer module
+
+    Attributes:
+        observer (Module): User provided module that collects statistics on the input tensor and
+                           provides a method to calculate scale and zero-point.
+
+    """
+    Args:
+        `observer`: Observer module that records stats of input tensor
+        `quant_min`: Tensors are fake-quantized corresponding to the
+        `quant_max`: A function that calculates quantization parameters
         given the stats
+        `observer_kwargs`
     '''
-<<<<<<< HEAD
     def __init__(self, observer=MinMaxObserver, quant_min=0, quant_max=255, **observer_kwargs):
-=======
-
-    def __init__(self, dtype=torch.quint8, qscheme=torch.per_tensor_affine,
-                 quant_min=0, quant_max=255):
->>>>>>> f619f27a
         super(FakeQuantize, self).__init__()
         assert quant_min <= quant_max, \
             'quant_min must be less than or equal to quant_max'
@@ -26,13 +56,9 @@
         self.quant_max = quant_max
         self.fake_quant_enabled = True
         self.observer_enabled = True
-<<<<<<< HEAD
         self.observer = observer(**observer_kwargs)
         assert torch.iinfo(self.observer.dtype).min <= quant_min, 'quant_min out of bound'
         assert quant_max <= torch.iinfo(self.observer.dtype).max, 'quant_max out of bound'
-=======
-        self.observer = default_observer(dtype=dtype, qscheme=qscheme)
->>>>>>> f619f27a
         self.scale = None
         self.zero_point = None
         self.dtype = self.observer.dtype
@@ -58,7 +84,6 @@
 
     with_args = classmethod(_with_args)
 
-<<<<<<< HEAD
     def extra_repr(self):
         return 'fake_quant_enabled={}, observer_enabled={},\
             scale={}, zero_point={}'.format(
@@ -66,6 +91,8 @@
             self.scale, self.zero_point)
 
     def _save_to_state_dict(self, destination, prefix, keep_vars):
+        # We cannot currently register scalar values as buffers, so need to manually
+        # specify serialization here.
         super(FakeQuantize, self)._save_to_state_dict(destination, prefix, keep_vars)
         destination[prefix + 'scale'] = self.scale
         destination[prefix + 'zero_point'] = self.zero_point
@@ -79,12 +106,8 @@
                                                         missing_keys, unexpected_keys, error_msgs)
 
 default_fake_quant = FakeQuantize
-default_weight_fake_quant = FakeQuantize.with_args(observer=MinMaxObserver, quant_min=-128, quant_max=127, dtype=torch.qint8, qscheme=torch.per_tensor_symmetric)
-=======
-default_fake_quant = FakeQuantize
 
 default_weight_fake_quant = FakeQuantize.with_args(dtype=torch.qint8,
                                                    qscheme=torch.per_tensor_symmetric,
                                                    quant_min=-128,
-                                                   quant_max=127)
->>>>>>> f619f27a
+                                                   quant_max=127)