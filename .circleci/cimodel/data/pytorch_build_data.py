--- conflicted
+++ resolved
@@ -1,63 +1,7 @@
-<<<<<<< HEAD
-from cimodel.lib.conf_tree import ConfigNode, X, XImportant
+from cimodel.lib.conf_tree import ConfigNode
 
 
 CONFIG_TREE_DATA = [
-    ("xenial", [
-        ("gcc", [
-            ("5.4", [  # All this subtree rebases to master and then build
-                ("3.6", [
-                    ("important", [X(True)]),
-                ]),
-            ]),
-            # TODO: bring back libtorch test
-        ]),
-        ("cuda", [
-            ("10.2", [
-                ("3.6", [
-                    # Build are needed for slow_gradcheck
-                    ('build_only', [X(True)]),
-                    ("slow_gradcheck", [
-                        # If you update this slow gradcheck, you should
-                        # also update docker_definitions.py to make sure
-                        # the docker image match the config used here
-                        (True, [
-                            ('shard_test', [XImportant(True)]),
-                        ]),
-                    ]),
-                    # UNCOMMENT THE BELOW TO REENABLE LIBTORCH
-                    # ("libtorch", [
-                    #     (True, [
-                    #         ('build_only', [X(True)]),
-                    #     ]),
-                    # ]),
-                ]),
-            ]),
-        ]),
-    ]),
-    ("bionic", [
-        ("clang", [
-            ("9", [
-                ("3.6", [
-                    ("xla", [XImportant(True)]),
-                ]),
-            ]),
-        ]),
-        # @jithunnair-amd believes Jenkins builds are sufficient
-        # ("rocm", [
-        #     ("3.9", [
-        #         ("3.6", [
-        #             ('build_only', [XImportant(True)]),
-        #         ]),
-        #     ]),
-        # ]),
-    ]),
-=======
-from cimodel.lib.conf_tree import ConfigNode
-
-
-CONFIG_TREE_DATA = [
->>>>>>> bede18b0
 ]
 
 
