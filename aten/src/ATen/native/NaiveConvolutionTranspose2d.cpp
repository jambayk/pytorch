--- conflicted
+++ resolved
@@ -752,12 +752,8 @@
     IntArrayRef dilation,
     Tensor& output) {
   // See [Note: hacky wrapper removal for optional tensor]
-<<<<<<< HEAD
-  const Tensor& bias = c10::value_or_else(bias_opt, [] {return Tensor();});
-=======
   c10::MaybeOwned<Tensor> bias_maybe_owned = at::borrow_from_optional_tensor(bias_opt);
   const Tensor& bias = *bias_maybe_owned;
->>>>>>> 98fcdb80
 
   Tensor columns = at::empty_like(input, LEGACY_CONTIGUOUS_MEMORY_FORMAT);
   Tensor ones = at::empty_like(input, LEGACY_CONTIGUOUS_MEMORY_FORMAT);
@@ -787,12 +783,8 @@
     IntArrayRef output_padding,
     IntArrayRef dilation) {
   // See [Note: hacky wrapper removal for optional tensor]
-<<<<<<< HEAD
-  const Tensor& bias = c10::value_or_else(bias_opt, [] {return Tensor();});
-=======
   c10::MaybeOwned<Tensor> bias_maybe_owned = at::borrow_from_optional_tensor(bias_opt);
   const Tensor& bias = *bias_maybe_owned;
->>>>>>> 98fcdb80
 
   Tensor output = at::empty_like(input, LEGACY_CONTIGUOUS_MEMORY_FORMAT);
   Tensor columns = at::empty_like(input, LEGACY_CONTIGUOUS_MEMORY_FORMAT);
