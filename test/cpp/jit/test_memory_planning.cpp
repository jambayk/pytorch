--- conflicted
+++ resolved
@@ -123,10 +123,6 @@
       << "i: " << i << ", "
       << "expected_allocs.size() " << expected_allocs.size() << "\n"
       << ss.str() << "\n";
-<<<<<<< HEAD
-  ;
-=======
->>>>>>> 5d45926f
 }
 
 TEST(MemoryPlannerTest, SmallNaive) {
@@ -161,7 +157,6 @@
       *graph_copy, expected_storage, expected_allocs, expected_successors);
 }
 
-<<<<<<< HEAD
 TEST(MemoryPlannerTest, SmallLinearScan) {
   // setup inputs
   auto in1 = at::randn({10, 10}, at::kCPU);
@@ -193,16 +188,9 @@
       *graph, expected_storage, expected_allocs, expected_successors);
 }
 
-std::pair<std::shared_ptr<Graph>, Stack> buildLSTMWithStack() {
-  // setup inputs
-  constexpr int batch_size = 1;
-  constexpr int input_size = 32;
-
-=======
 std::vector<at::Tensor> buildLSTMInputTensors(
     int batch_size = 1,
     int input_size = 32) {
->>>>>>> 5d45926f
   int hidden_size = 2 * input_size;
 
   auto input = at::randn({batch_size, input_size}, at::kCPU);
