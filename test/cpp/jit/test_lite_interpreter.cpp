--- conflicted
+++ resolved
@@ -1503,8 +1503,6 @@
   ASSERT_EQ(output, at::tensor(7));
 }
 
-<<<<<<< HEAD
-=======
 TEST(LiteInterpreterTest, OperatorSize1) {
   Module m("m");
   m.define(R"(
@@ -1573,6 +1571,5 @@
 }
 #endif // !defined(FB_XPLAT_BUILD)
 
->>>>>>> bede18b0
 } // namespace jit
 } // namespace torch